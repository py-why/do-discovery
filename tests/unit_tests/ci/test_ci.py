<<<<<<< HEAD
import dowhy.gcm as gcm
import networkx as nx
import numpy as np
import pandas as pd
=======
import networkx as nx
>>>>>>> 623c18e6
import pytest

from dodiscover.ci import FisherZCITest, GSquareCITest, KernelCITest, Oracle
from dodiscover.constraint.utils import dummy_sample

<<<<<<< HEAD
seed = 12345
rng = np.random.RandomState(seed=seed)
func_z = rng.negative_binomial(n=1, p=0.25)
func_x = rng.binomial(n=1, p=0.4)
func_y = rng.binomial(n=1, p=0.2)
data = pd.DataFrame(data=dict(x=func_x, y=func_y, z=func_z))

# construct the SCM and the corresponding causal graph
graph = nx.DiGraph([("x", "y"), ("z", "y")])
causal_model = gcm.StructuralCausalModel(graph=graph)
gcm.auto.assign_causal_mechanisms(causal_model, data)
gcm.fit(causal_model, data)
sample_df = gcm.draw_samples(causal_model, num_samples=10)
=======
ground_truth_graph = nx.DiGraph(
    [
        ("x", "y"),
        ("z", "y"),
    ]
)
sample_df = dummy_sample(ground_truth_graph)
>>>>>>> 623c18e6


@pytest.mark.parametrize(
    "ci_estimator",
    [
        KernelCITest(),
        GSquareCITest(),
        FisherZCITest(),
        Oracle(graph),
    ],
)
def test_ci_tests(ci_estimator):
    x = "x"
    y = "y"
    with pytest.raises(ValueError, match="The z conditioning set variables are not all"):
        ci_estimator.test(sample_df, {x}, {y}, z_covariates=["blah"])

    with pytest.raises(ValueError, match="The x variables are not all"):
        ci_estimator.test(sample_df, {"blah"}, y_vars={y}, z_covariates=["z"])

    with pytest.raises(ValueError, match="The y variables are not all"):
        ci_estimator.test(sample_df, {x}, y_vars={"blah"}, z_covariates=["z"])<|MERGE_RESOLUTION|>--- conflicted
+++ resolved
@@ -1,31 +1,9 @@
-<<<<<<< HEAD
-import dowhy.gcm as gcm
 import networkx as nx
-import numpy as np
-import pandas as pd
-=======
-import networkx as nx
->>>>>>> 623c18e6
 import pytest
 
 from dodiscover.ci import FisherZCITest, GSquareCITest, KernelCITest, Oracle
 from dodiscover.constraint.utils import dummy_sample
 
-<<<<<<< HEAD
-seed = 12345
-rng = np.random.RandomState(seed=seed)
-func_z = rng.negative_binomial(n=1, p=0.25)
-func_x = rng.binomial(n=1, p=0.4)
-func_y = rng.binomial(n=1, p=0.2)
-data = pd.DataFrame(data=dict(x=func_x, y=func_y, z=func_z))
-
-# construct the SCM and the corresponding causal graph
-graph = nx.DiGraph([("x", "y"), ("z", "y")])
-causal_model = gcm.StructuralCausalModel(graph=graph)
-gcm.auto.assign_causal_mechanisms(causal_model, data)
-gcm.fit(causal_model, data)
-sample_df = gcm.draw_samples(causal_model, num_samples=10)
-=======
 ground_truth_graph = nx.DiGraph(
     [
         ("x", "y"),
@@ -33,7 +11,6 @@
     ]
 )
 sample_df = dummy_sample(ground_truth_graph)
->>>>>>> 623c18e6
 
 
 @pytest.mark.parametrize(
@@ -42,7 +19,7 @@
         KernelCITest(),
         GSquareCITest(),
         FisherZCITest(),
-        Oracle(graph),
+        Oracle(ground_truth_graph),
     ],
 )
 def test_ci_tests(ci_estimator):
