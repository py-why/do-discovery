import networkx as nx
import pytest

from dodiscover.ci import FisherZCITest, GSquareCITest, KernelCITest, Oracle
<<<<<<< HEAD
from dodiscover.ci.base import BaseConditionalIndependenceTest
from dodiscover.constraint.utils import dummy_sample

ground_truth_graph = nx.DiGraph([("x", "y"), ("z", "y")])
=======
from dodiscover.constraint.utils import dummy_sample

ground_truth_graph = nx.DiGraph(
    [
        ("x", "y"),
        ("z", "y"),
    ]
)
>>>>>>> 5b7465b4
sample_df = dummy_sample(ground_truth_graph)


@pytest.mark.parametrize(
    "ci_estimator",
    [
        KernelCITest(),
        GSquareCITest(),
        FisherZCITest(),
        Oracle(ground_truth_graph),
    ],
)
def test_ci_tests(ci_estimator: BaseConditionalIndependenceTest):
    x = "x"
    y = "y"
    with pytest.raises(ValueError, match="The z conditioning set variables are not all"):
        ci_estimator.test(sample_df, {x}, {y}, z_covariates=["blah"])

    with pytest.raises(ValueError, match="The x variables are not all"):
        ci_estimator.test(sample_df, {"blah"}, y_vars={y}, z_covariates=["z"])

    with pytest.raises(ValueError, match="The y variables are not all"):
        ci_estimator.test(sample_df, {x}, y_vars={"blah"}, z_covariates=["z"])<|MERGE_RESOLUTION|>--- conflicted
+++ resolved
@@ -1,13 +1,13 @@
 import networkx as nx
 import pytest
 
-from dodiscover.ci import FisherZCITest, GSquareCITest, KernelCITest, Oracle
-<<<<<<< HEAD
-from dodiscover.ci.base import BaseConditionalIndependenceTest
-from dodiscover.constraint.utils import dummy_sample
-
-ground_truth_graph = nx.DiGraph([("x", "y"), ("z", "y")])
-=======
+from dodiscover.ci import (
+    BaseConditionalIndependenceTest,
+    FisherZCITest,
+    GSquareCITest,
+    KernelCITest,
+    Oracle,
+)
 from dodiscover.constraint.utils import dummy_sample
 
 ground_truth_graph = nx.DiGraph(
@@ -16,7 +16,6 @@
         ("z", "y"),
     ]
 )
->>>>>>> 5b7465b4
 sample_df = dummy_sample(ground_truth_graph)
 
 
