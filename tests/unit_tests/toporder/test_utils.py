--- conflicted
+++ resolved
@@ -8,11 +8,7 @@
     arr[1] = 1
     assert kernel_width(arr) == 1
 
-<<<<<<< HEAD
+
 def test_kernel_width_when_all_zero_pairwise_distances():
-=======
-
-def test_kernel_width_when_constant_pairwise_distances():
->>>>>>> 55f5ce6c
     arr = np.ones((100, 1), dtype=np.int64)
     assert kernel_width(arr) == 1