--- conflicted
+++ resolved
@@ -102,156 +102,7 @@
 
 [tool.setuptools.packages.find]
 include = ['dodiscover*']
-<<<<<<< HEAD
-exclude = ['*tests', '*testdata']
-
-[tool.poetry.dependencies]
-python = ">=3.9,<3.12"
-numpy = "^1.23.0,<1.25.0"
-scipy = "^1.9.0"
-scikit-learn = "^1.1.0"
-pandas = "^1.5.0"
-networkx = "^3.1"
-importlib-resources = { version = "*", python = "<3.10" }
-pywhy-graphs = { git = "https://github.com/py-why/pywhy-graphs.git", branch = 'main', optional = true }
-pygraphviz = { version = "^1.11", optional = true }
-pygam = { version = "^0.9.0", optional = true }
-
-[tool.poetry.group.style]
-optional = true
-[tool.poetry.group.style.dependencies]
-poethepoet = "^0.16.0"
-mypy = "^0.971"
-black = {extras = ["jupyter"], version = "^22.12.0"}
-isort = "^5.12.0"
-flake8 = "^5.0.4"
-bandit = "^1.7.4"
-pydocstyle = "^6.1.1"
-codespell = "^2.1.0"
-toml = "^0.10.2"
-
-[tool.poetry.group.test]
-optional = true
-[tool.poetry.group.test.dependencies]
-poethepoet = "^0.16.0"
-pytest = "^7.1.2"
-pytest-cov = "^3.0.0"
-memory_profiler = { version = "^0.60.0" }
-flaky = "^3.7.0"
-causal-learn = "^0.1.3.1"                     # these packages are only needed for integration testing
-bnlearn = "^0.7.14"
-dowhy = { version = "^0.8" }
-typing-extensions = { version = "*" }         # needed in dowhy's package 
-joblib = { version = "^1.1.0" }               # needed in dowhy's package
-tqdm = { version = "^4.64.0" }                # needed in dowhy's package
-pre-commit = "^3.0.4"
-pooch = "^1.7.0"
-pygam = "^0.9.0"
-
-[tool.poetry.group.docs]
-optional = true
-[tool.poetry.group.docs.dependencies]
-poethepoet = "^0.16.0"
-portray = "^1.7.0"
-matplotlib = { version = "^3.5" }
-numpydoc = { version = "^1.4" }
-pydata-sphinx-theme = { version = "^0.9.0" }
-sphinx = { version = "^5.1.1" }
-sphinxcontrib-bibtex = { version = "^2.4.2" }
-sphinx-issues = { version = "^3.0.1" }
-sphinx-copybutton = { version = "^0.5.0" }
-sphinx-gallery = { version = "^0.11.0" }
-sphinx_rtd_theme = { version = "^1.0.0" }
-graphviz = { version = "^0.20.1" }
-ipython = { version = "^7.4.0" }
-nbsphinx = { version = "^0.8" }
-bnlearn = { version = "^0.7.12" }
-dowhy = { version = "^0.8" }
-typing-extensions = { version = "*" }         # needed in dowhy's package 
-joblib = { version = "^1.1.0" }               # needed in dowhy's package
-tqdm = { version = "^4.64.0" }                # needed in dowhy's package
-pooch = "^1.7.0"
-pygraphviz = { version = "^1.11" }
-pillow = "^9.5.0"
-cycler = "^0.11.0"
-kiwisolver = "^1.4.4"
-
-[tool.poetry.extras]
-graph_func = ['pywhy-graphs']
-topological = ['pygam']
-viz = ['pygraphviz']
-
-[tool.portray]
-output_dir = ['site']
-modules = ['dodiscover']
-
-[tool.poe.tasks]
-_flake8 = 'flake8'
-_bandit = 'bandit -r dodiscover'
-_black = 'black .'
-_isort = 'isort .'
-_black_check = 'black --check dodiscover examples'
-_isort_check = 'isort --check .'
-_pydocstyle = 'pydocstyle .'
-_codespell = 'codespell dodiscover/ doc/ examples/ --ignore-words=.codespellignore --skip "**/_build/*,**/auto_examples/*,**/tutorials/*"'
-_changelog = 'semversioner changelog > CHANGELOG.md'
-_apply_version = 'semversioner release'
-
-# Note: Shell commands will only work on systems with POSIX, which
-# is not necessarily in Windows
-_clean_pyc.shell = """find . -name "*.pyc" | xargs rm -f"""
-_clean_so.shell = """
-find . -name "*.so" | xargs rm -f
-find . -name "*.pyd" | xargs rm -f
-"""
-_clean_cache.shell = """
-find . -name "__pycache__" | xargs rm -rf
-"""
-_clean_build = 'rm -rf _build build dist dodiscover.egg-info'
-_clean_ctags = 'rm -f tags'
-_clean_test = """
-rm -rf .pytest_cache .mypy_cache .ipynb_checkpoints
-rm junit-results.xml
-rm coverage.xml
-rm .coverage
-rm examples/*.png
-rm examples/*.gv
-"""
-
-type_check = 'mypy -p dodiscover -p tests --config-file pyproject.toml'
-unit_test = 'pytest tests/unit_tests --cov=dodiscover --cov-report=xml --cov-config=pyproject.toml'
-integration_test = 'pytest tests/integration_tests'
-build_docs = 'make -C doc clean html'
-build_docs_noplot = 'make -C doc clean html-noplot'
-
-[[tool.poe.tasks.clean]]
-sequence = ['_clean_cache', '_clean_pyc', '_clean_so', '_clean_build', '_clean_ctags', '_clean_test']
-ignore_fail = 'return_non_zero'
-
-[[tool.poe.tasks.lint]]
-sequence = ['_flake8', '_bandit', '_codespell', '_pydocstyle']
-ignore_fail = 'return_non_zero'
-
-[[tool.poe.tasks.format]]
-sequence = ['_black', '_isort']
-ignore_fail = 'return_non_zero'
-
-[[tool.poe.tasks.format_check]]
-sequence = ['_black_check', '_isort_check']
-ignore_fail = 'return_non_zero'
-
-#
-# a standard verification sequence for use in pull requests
-#
-[[tool.poe.tasks.verify]]
-sequence = ['format', 'lint', 'type_check', 'unit_test']
-ignore_fail = "return_non_zero"
-
-[[tool.poe.tasks.release]]
-sequence = ['_changelog', '_apply_version']
-=======
 exclude = ['*tests']
->>>>>>> 8f6fb2a3
 
 [tool.black]
 line-length = 100
