--- conflicted
+++ resolved
@@ -44,13 +44,8 @@
 scipy = "^1.9.0"
 scikit-learn = "^1.1.0"
 pandas = "^1.5.0"
-<<<<<<< HEAD
-importlib-resources = { version = "*", python = "<3.9" }
-networkx = "^3.1"
-=======
 networkx = "^3.1"
 importlib-resources = { version = "*", python = "<3.10" }
->>>>>>> ade4e48f
 pywhy-graphs = { git = "https://github.com/py-why/pywhy-graphs.git", branch = 'main', optional = true }
 pygraphviz = { version = "^1.11", optional = true }
 pygam = "^0.9.0"
@@ -107,14 +102,11 @@
 typing-extensions = { version = "*" }         # needed in dowhy's package 
 joblib = { version = "^1.1.0" }               # needed in dowhy's package
 tqdm = { version = "^4.64.0" }                # needed in dowhy's package
-<<<<<<< HEAD
 pooch = "^1.7.0"
-=======
 pygraphviz = { version = "^1.11" }
 pillow = "^9.5.0"
 cycler = "^0.11.0"
 kiwisolver = "^1.4.4"
->>>>>>> ade4e48f
 
 [tool.poetry.extras]
 graph_func = ['pywhy-graphs']
