% Encoding: UTF-8
% Try to keep this list in alphabetical order based on citing name

# Journal papers and conference proceedings
@article{Colombo2012,
  author    = {Diego Colombo and Marloes H. Maathuis and Markus Kalisch and Thomas S. Richardson},
  title     = {{Learning high-dimensional directed acyclic graphs with latent and selection variables}},
  volume    = {40},
  journal   = {The Annals of Statistics},
  number    = {1},
  publisher = {Institute of Mathematical Statistics},
  pages     = {294 -- 321},
  keywords  = {Causal structure learning, consistency, FCI algorithm, high-dimensionality, maximal ancestral graphs (MAGs), partial ancestral graphs (PAGs), RFCI algorithm, Sparsity},
  year      = {2012},
  doi       = {10.1214/11-AOS940},
  url       = {https://doi.org/10.1214/11-AOS940}
}

@article{Lopez2016revisiting,
  title   = {Revisiting classifier two-sample tests},
  author  = {Lopez-Paz, David and Oquab, Maxime},
  journal = {arXiv preprint arXiv:1610.06545},
  year    = {2016}
}

@article{Meek1995,
  author  = {Meek, Christopher},
  year    = {2013},
  month   = {02},
  pages   = {},
  title   = {Causal Inference and Causal Explanation with Background Knowledge},
  volume  = {2},
  journal = {Proceedings of Eleventh Conference on Uncertainty in Artificial Intelligence, Montreal, QU}
}

@book{Neapolitan2003,
  author    = {Neapolitan, Richard},
  year      = {2003},
  month     = {01},
  pages     = {},
  title     = {Learning Bayesian Networks},
  isbn      = {9780123704771},
  publisher = {Pearson},
  doi       = {10.1145/1327942.1327961}
}

<<<<<<< HEAD
@inproceedings{Runge2018cmi,
  title     = {Conditional independence testing based on a nearest-neighbor estimator of conditional mutual information},
  author    = {Runge, Jakob},
  booktitle = {Proceedings of the Twenty-First International Conference on Artificial Intelligence and Statistics},
  pages     = {938--947},
  year      = {2018},
  editor    = {Storkey, Amos and Perez-Cruz, Fernando},
  volume    = {84},
  series    = {Proceedings of Machine Learning Research},
  month     = {09--11 Apr},
  publisher = {PMLR},
  pdf       = {http://proceedings.mlr.press/v84/runge18a/runge18a.pdf},
  url       = {https://proceedings.mlr.press/v84/runge18a.html}
=======

@inproceedings{Park2021conditional,
  title        = {Conditional distributional treatment effect with kernel conditional mean embeddings and U-statistic regression},
  author       = {Park, Junhyung and Shalit, Uri and Sch{\"o}lkopf, Bernhard and Muandet, Krikamol},
  booktitle    = {International Conference on Machine Learning},
  pages        = {8401--8412},
  year         = {2021},
  organization = {PMLR}
>>>>>>> ccc895b2
}

@article{Sen2017model,
  title   = {Model-powered conditional independence test},
  author  = {Sen, Rajat and Suresh, Ananda Theertha and Shanmugam, Karthikeyan and Dimakis, Alexandros G and Shakkottai, Sanjay},
  journal = {Advances in neural information processing systems},
  volume  = {30},
  year    = {2017}
}

@article{Zhang2008,
  title    = {On the completeness of orientation rules for causal discovery in the presence of latent confounders and selection bias},
  journal  = {Artificial Intelligence},
  volume   = {172},
  number   = {16},
  pages    = {1873-1896},
  year     = {2008},
  issn     = {0004-3702},
  doi      = {https://doi.org/10.1016/j.artint.2008.08.001},
  url      = {https://www.sciencedirect.com/science/article/pii/S0004370208001008},
  author   = {Jiji Zhang},
  keywords = {Ancestral graphs, Automated causal discovery, Bayesian networks, Causal models, Markov equivalence, Latent variables}
}

@inproceedings{Zhang2011,
  author    = {Zhang, Kun and Peters, Jonas and Janzing, Dominik and Sch\"{o}lkopf, Bernhard},
  title     = {Kernel-Based Conditional Independence Test and Application in Causal Discovery},
  year      = {2011},
  isbn      = {9780974903972},
  publisher = {AUAI Press},
  address   = {Arlington, Virginia, USA},
  booktitle = {Proceedings of the Twenty-Seventh Conference on Uncertainty in Artificial Intelligence},
  pages     = {804–813},
  numpages  = {10},
  location  = {Barcelona, Spain},
  series    = {UAI'11}
}

# Books

@book{Pearl_causality_2009,
  author    = {Pearl, Judea},
  title     = {Causality: Models, Reasoning and Inference},
  year      = {2009},
  isbn      = {052189560X},
  publisher = {Cambridge University Press},
  address   = {USA},
  edition   = {2nd}
}

@book{Spirtes1993,
  author    = {Spirtes, Peter and Glymour, Clark and Scheines, Richard},
  year      = {1993},
  month     = {01},
  pages     = {},
  title     = {Causation, Prediction, and Search},
  volume    = {81},
  isbn      = {978-1-4612-7650-0},
  doi       = {10.1007/978-1-4612-2748-9},
  publisher = {The MIT Press}
}
<|MERGE_RESOLUTION|>--- conflicted
+++ resolved
@@ -44,7 +44,17 @@
   doi       = {10.1145/1327942.1327961}
 }
 
-<<<<<<< HEAD
+
+@inproceedings{Park2021conditional,
+  title        = {Conditional distributional treatment effect with kernel conditional mean embeddings and U-statistic regression},
+  author       = {Park, Junhyung and Shalit, Uri and Sch{\"o}lkopf, Bernhard and Muandet, Krikamol},
+  booktitle    = {International Conference on Machine Learning},
+  pages        = {8401--8412},
+  year         = {2021},
+  organization = {PMLR}
+}
+
+
 @inproceedings{Runge2018cmi,
   title     = {Conditional independence testing based on a nearest-neighbor estimator of conditional mutual information},
   author    = {Runge, Jakob},
@@ -58,16 +68,6 @@
   publisher = {PMLR},
   pdf       = {http://proceedings.mlr.press/v84/runge18a/runge18a.pdf},
   url       = {https://proceedings.mlr.press/v84/runge18a.html}
-=======
-
-@inproceedings{Park2021conditional,
-  title        = {Conditional distributional treatment effect with kernel conditional mean embeddings and U-statistic regression},
-  author       = {Park, Junhyung and Shalit, Uri and Sch{\"o}lkopf, Bernhard and Muandet, Krikamol},
-  booktitle    = {International Conference on Machine Learning},
-  pages        = {8401--8412},
-  year         = {2021},
-  organization = {PMLR}
->>>>>>> ccc895b2
 }
 
 @article{Sen2017model,
