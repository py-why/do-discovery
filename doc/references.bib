% Encoding: UTF-8
% Try to keep this list in alphabetical order based on citing name

# Journal papers and conference proceedings
@article{Colombo2012,
  author    = {Diego Colombo and Marloes H. Maathuis and Markus Kalisch and Thomas S. Richardson},
  title     = {{Learning high-dimensional directed acyclic graphs with latent and selection variables}},
  volume    = {40},
  journal   = {The Annals of Statistics},
  number    = {1},
  publisher = {Institute of Mathematical Statistics},
  pages     = {294 -- 321},
  keywords  = {Causal structure learning, consistency, FCI algorithm, high-dimensionality, maximal ancestral graphs (MAGs), partial ancestral graphs (PAGs), RFCI algorithm, Sparsity},
  year      = {2012},
  doi       = {10.1214/11-AOS940},
  url       = {https://doi.org/10.1214/11-AOS940}
}

@article{Lopez2016revisiting,
  title   = {Revisiting classifier two-sample tests},
  author  = {Lopez-Paz, David and Oquab, Maxime},
  journal = {arXiv preprint arXiv:1610.06545},
  year    = {2016}
}

@article{Meek1995,
  author  = {Meek, Christopher},
  year    = {2013},
  month   = {02},
  pages   = {},
  title   = {Causal Inference and Causal Explanation with Background Knowledge},
  volume  = {2},
  journal = {Proceedings of Eleventh Conference on Uncertainty in Artificial Intelligence, Montreal, QU}
}

@book{Neapolitan2003,
  author    = {Neapolitan, Richard},
  year      = {2003},
  month     = {01},
  pages     = {},
  title     = {Learning Bayesian Networks},
  isbn      = {9780123704771},
  publisher = {Pearson},
  doi       = {10.1145/1327942.1327961}
}

<<<<<<< HEAD

@inproceedings{Runge2018cmi,
  title     = {Conditional independence testing based on a nearest-neighbor estimator of conditional mutual information},
  author    = {Runge, Jakob},
  booktitle = {Proceedings of the Twenty-First International Conference on Artificial Intelligence and Statistics},
  pages     = {938--947},
  year      = {2018},
  editor    = {Storkey, Amos and Perez-Cruz, Fernando},
  volume    = {84},
  series    = {Proceedings of Machine Learning Research},
  month     = {09--11 Apr},
  publisher = {PMLR},
  pdf       = {http://proceedings.mlr.press/v84/runge18a/runge18a.pdf},
  url       = {https://proceedings.mlr.press/v84/runge18a.html}
=======
@article{Sen2017model,
  title   = {Model-powered conditional independence test},
  author  = {Sen, Rajat and Suresh, Ananda Theertha and Shanmugam, Karthikeyan and Dimakis, Alexandros G and Shakkottai, Sanjay},
  journal = {Advances in neural information processing systems},
  volume  = {30},
  year    = {2017}
>>>>>>> 5d9a070c
}

@article{Zhang2008,
  title    = {On the completeness of orientation rules for causal discovery in the presence of latent confounders and selection bias},
  journal  = {Artificial Intelligence},
  volume   = {172},
  number   = {16},
  pages    = {1873-1896},
  year     = {2008},
  issn     = {0004-3702},
  doi      = {https://doi.org/10.1016/j.artint.2008.08.001},
  url      = {https://www.sciencedirect.com/science/article/pii/S0004370208001008},
  author   = {Jiji Zhang},
  keywords = {Ancestral graphs, Automated causal discovery, Bayesian networks, Causal models, Markov equivalence, Latent variables}
}

@inproceedings{Zhang2011,
  author    = {Zhang, Kun and Peters, Jonas and Janzing, Dominik and Sch\"{o}lkopf, Bernhard},
  title     = {Kernel-Based Conditional Independence Test and Application in Causal Discovery},
  year      = {2011},
  isbn      = {9780974903972},
  publisher = {AUAI Press},
  address   = {Arlington, Virginia, USA},
  booktitle = {Proceedings of the Twenty-Seventh Conference on Uncertainty in Artificial Intelligence},
  pages     = {804–813},
  numpages  = {10},
  location  = {Barcelona, Spain},
  series    = {UAI'11}
}

# Books

@book{Pearl_causality_2009,
  author    = {Pearl, Judea},
  title     = {Causality: Models, Reasoning and Inference},
  year      = {2009},
  isbn      = {052189560X},
  publisher = {Cambridge University Press},
  address   = {USA},
  edition   = {2nd}
}

@book{Spirtes1993,
  author    = {Spirtes, Peter and Glymour, Clark and Scheines, Richard},
  year      = {1993},
  month     = {01},
  pages     = {},
  title     = {Causation, Prediction, and Search},
  volume    = {81},
  isbn      = {978-1-4612-7650-0},
  doi       = {10.1007/978-1-4612-2748-9},
  publisher = {The MIT Press}
}<|MERGE_RESOLUTION|>--- conflicted
+++ resolved
@@ -44,8 +44,6 @@
   doi       = {10.1145/1327942.1327961}
 }
 
-<<<<<<< HEAD
-
 @inproceedings{Runge2018cmi,
   title     = {Conditional independence testing based on a nearest-neighbor estimator of conditional mutual information},
   author    = {Runge, Jakob},
@@ -59,14 +57,14 @@
   publisher = {PMLR},
   pdf       = {http://proceedings.mlr.press/v84/runge18a/runge18a.pdf},
   url       = {https://proceedings.mlr.press/v84/runge18a.html}
-=======
+}
+
 @article{Sen2017model,
   title   = {Model-powered conditional independence test},
   author  = {Sen, Rajat and Suresh, Ananda Theertha and Shanmugam, Karthikeyan and Dimakis, Alexandros G and Shakkottai, Sanjay},
   journal = {Advances in neural information processing systems},
   volume  = {30},
   year    = {2017}
->>>>>>> 5d9a070c
 }
 
 @article{Zhang2008,
