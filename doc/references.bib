% Encoding: UTF-8
% Try to keep this list in alphabetical order based on citing name

# Journal papers and conference proceedings
@article{Colombo2012,
  author    = {Diego Colombo and Marloes H. Maathuis and Markus Kalisch and Thomas S. Richardson},
  title     = {{Learning high-dimensional directed acyclic graphs with latent and selection variables}},
  volume    = {40},
  journal   = {The Annals of Statistics},
  number    = {1},
  publisher = {Institute of Mathematical Statistics},
  pages     = {294 -- 321},
  keywords  = {Causal structure learning, consistency, FCI algorithm, high-dimensionality, maximal ancestral graphs (MAGs), partial ancestral graphs (PAGs), RFCI algorithm, Sparsity},
  year      = {2012},
  doi       = {10.1214/11-AOS940},
  url       = {https://doi.org/10.1214/11-AOS940}
}

@article{Lopez2016revisiting,
  title   = {Revisiting classifier two-sample tests},
  author  = {Lopez-Paz, David and Oquab, Maxime},
  journal = {arXiv preprint arXiv:1610.06545},
  year    = {2016}
}

@article{Meek1995,
  author  = {Meek, Christopher},
  year    = {2013},
  month   = {02},
  pages   = {},
  title   = {Causal Inference and Causal Explanation with Background Knowledge},
  volume  = {2},
  journal = {Proceedings of Eleventh Conference on Uncertainty in Artificial Intelligence, Montreal, QU}
}

@book{Neapolitan2003,
  author    = {Neapolitan, Richard},
  year      = {2003},
  month     = {01},
  pages     = {},
  title     = {Learning Bayesian Networks},
  isbn      = {9780123704771},
  publisher = {Pearson},
  doi       = {10.1145/1327942.1327961}
}

<<<<<<< HEAD
=======

>>>>>>> 11e378e1
@inproceedings{Park2021conditional,
  title        = {Conditional distributional treatment effect with kernel conditional mean embeddings and U-statistic regression},
  author       = {Park, Junhyung and Shalit, Uri and Sch{\"o}lkopf, Bernhard and Muandet, Krikamol},
  booktitle    = {International Conference on Machine Learning},
  pages        = {8401--8412},
  year         = {2021},
  organization = {PMLR}
}

<<<<<<< HEAD
=======

@inproceedings{Runge2018cmi,
  title     = {Conditional independence testing based on a nearest-neighbor estimator of conditional mutual information},
  author    = {Runge, Jakob},
  booktitle = {Proceedings of the Twenty-First International Conference on Artificial Intelligence and Statistics},
  pages     = {938--947},
  year      = {2018},
  editor    = {Storkey, Amos and Perez-Cruz, Fernando},
  volume    = {84},
  series    = {Proceedings of Machine Learning Research},
  month     = {09--11 Apr},
  publisher = {PMLR},
  pdf       = {http://proceedings.mlr.press/v84/runge18a/runge18a.pdf},
  url       = {https://proceedings.mlr.press/v84/runge18a.html}
}

>>>>>>> 11e378e1
@article{Sen2017model,
  title   = {Model-powered conditional independence test},
  author  = {Sen, Rajat and Suresh, Ananda Theertha and Shanmugam, Karthikeyan and Dimakis, Alexandros G and Shakkottai, Sanjay},
  journal = {Advances in neural information processing systems},
  volume  = {30},
  year    = {2017}
}

@inproceedings{Yu2020Bregman,
  title     = {Measuring the Discrepancy between Conditional Distributions: Methods, Properties and Applications},
  author    = {Yu, Shujian and Shaker, Ammar and Alesiani, Francesco and Principe, Jose},
  booktitle = {Proceedings of the Twenty-Ninth International Joint Conference on
               Artificial Intelligence, {IJCAI-20}},
  publisher = {International Joint Conferences on Artificial Intelligence Organization},
  editor    = {Christian Bessiere},
  pages     = {2777--2784},
  year      = {2020},
  month     = {7},
  note      = {Main track},
  doi       = {10.24963/ijcai.2020/385},
  url       = {https://doi.org/10.24963/ijcai.2020/385}
}

@article{Zhang2008,
  title    = {On the completeness of orientation rules for causal discovery in the presence of latent confounders and selection bias},
  journal  = {Artificial Intelligence},
  volume   = {172},
  number   = {16},
  pages    = {1873-1896},
  year     = {2008},
  issn     = {0004-3702},
  doi      = {https://doi.org/10.1016/j.artint.2008.08.001},
  url      = {https://www.sciencedirect.com/science/article/pii/S0004370208001008},
  author   = {Jiji Zhang},
  keywords = {Ancestral graphs, Automated causal discovery, Bayesian networks, Causal models, Markov equivalence, Latent variables}
}

@inproceedings{Zhang2011,
  author    = {Zhang, Kun and Peters, Jonas and Janzing, Dominik and Sch\"{o}lkopf, Bernhard},
  title     = {Kernel-Based Conditional Independence Test and Application in Causal Discovery},
  year      = {2011},
  isbn      = {9780974903972},
  publisher = {AUAI Press},
  address   = {Arlington, Virginia, USA},
  booktitle = {Proceedings of the Twenty-Seventh Conference on Uncertainty in Artificial Intelligence},
  pages     = {804–813},
  numpages  = {10},
  location  = {Barcelona, Spain},
  series    = {UAI'11}
}

# Books

@book{Pearl_causality_2009,
  author    = {Pearl, Judea},
  title     = {Causality: Models, Reasoning and Inference},
  year      = {2009},
  isbn      = {052189560X},
  publisher = {Cambridge University Press},
  address   = {USA},
  edition   = {2nd}
}

@book{Spirtes1993,
  author    = {Spirtes, Peter and Glymour, Clark and Scheines, Richard},
  year      = {1993},
  month     = {01},
  pages     = {},
  title     = {Causation, Prediction, and Search},
  volume    = {81},
  isbn      = {978-1-4612-7650-0},
  doi       = {10.1007/978-1-4612-2748-9},
  publisher = {The MIT Press}
}
<<<<<<< HEAD


@inproceedings{Yu2020Bregman,
  title     = {Measuring the Discrepancy between Conditional Distributions: Methods, Properties and Applications},
  author    = {Yu, Shujian and Shaker, Ammar and Alesiani, Francesco and Principe, Jose},
  booktitle = {Proceedings of the Twenty-Ninth International Joint Conference on
               Artificial Intelligence, {IJCAI-20}},
  publisher = {International Joint Conferences on Artificial Intelligence Organization},
  editor    = {Christian Bessiere},
  pages     = {2777--2784},
  year      = {2020},
  month     = {7},
  note      = {Main track},
  doi       = {10.24963/ijcai.2020/385},
  url       = {https://doi.org/10.24963/ijcai.2020/385}
}
=======
>>>>>>> 11e378e1
<|MERGE_RESOLUTION|>--- conflicted
+++ resolved
@@ -44,10 +44,6 @@
   doi       = {10.1145/1327942.1327961}
 }
 
-<<<<<<< HEAD
-=======
-
->>>>>>> 11e378e1
 @inproceedings{Park2021conditional,
   title        = {Conditional distributional treatment effect with kernel conditional mean embeddings and U-statistic regression},
   author       = {Park, Junhyung and Shalit, Uri and Sch{\"o}lkopf, Bernhard and Muandet, Krikamol},
@@ -56,9 +52,6 @@
   year         = {2021},
   organization = {PMLR}
 }
-
-<<<<<<< HEAD
-=======
 
 @inproceedings{Runge2018cmi,
   title     = {Conditional independence testing based on a nearest-neighbor estimator of conditional mutual information},
@@ -75,7 +68,6 @@
   url       = {https://proceedings.mlr.press/v84/runge18a.html}
 }
 
->>>>>>> 11e378e1
 @article{Sen2017model,
   title   = {Model-powered conditional independence test},
   author  = {Sen, Rajat and Suresh, Ananda Theertha and Shanmugam, Karthikeyan and Dimakis, Alexandros G and Shakkottai, Sanjay},
@@ -149,23 +141,4 @@
   isbn      = {978-1-4612-7650-0},
   doi       = {10.1007/978-1-4612-2748-9},
   publisher = {The MIT Press}
-}
-<<<<<<< HEAD
-
-
-@inproceedings{Yu2020Bregman,
-  title     = {Measuring the Discrepancy between Conditional Distributions: Methods, Properties and Applications},
-  author    = {Yu, Shujian and Shaker, Ammar and Alesiani, Francesco and Principe, Jose},
-  booktitle = {Proceedings of the Twenty-Ninth International Joint Conference on
-               Artificial Intelligence, {IJCAI-20}},
-  publisher = {International Joint Conferences on Artificial Intelligence Organization},
-  editor    = {Christian Bessiere},
-  pages     = {2777--2784},
-  year      = {2020},
-  month     = {7},
-  note      = {Main track},
-  doi       = {10.24963/ijcai.2020/385},
-  url       = {https://doi.org/10.24963/ijcai.2020/385}
-}
-=======
->>>>>>> 11e378e1
+}