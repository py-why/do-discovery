% Encoding: UTF-8
% Try to keep this list in alphabetical order based on citing name

# Journal papers and conference proceedings
@article{Colombo2012,
  author    = {Diego Colombo and Marloes H. Maathuis and Markus Kalisch and Thomas S. Richardson},
  title     = {{Learning high-dimensional directed acyclic graphs with latent and selection variables}},
  volume    = {40},
  journal   = {The Annals of Statistics},
  number    = {1},
  publisher = {Institute of Mathematical Statistics},
  pages     = {294 -- 321},
  keywords  = {Causal structure learning, consistency, FCI algorithm, high-dimensionality, maximal ancestral graphs (MAGs), partial ancestral graphs (PAGs), RFCI algorithm, Sparsity},
  year      = {2012},
  doi       = {10.1214/11-AOS940},
  url       = {https://doi.org/10.1214/11-AOS940}
}

@article{Lopez2016revisiting,
  title   = {Revisiting classifier two-sample tests},
  author  = {Lopez-Paz, David and Oquab, Maxime},
  journal = {arXiv preprint arXiv:1610.06545},
  year    = {2016}
}

@article{Meek1995,
  author  = {Meek, Christopher},
  year    = {2013},
  month   = {02},
  pages   = {},
  title   = {Causal Inference and Causal Explanation with Background Knowledge},
  volume  = {2},
  journal = {Proceedings of Eleventh Conference on Uncertainty in Artificial Intelligence, Montreal, QU}
}

@inproceedings{Mukherjee2020ccmi,
  title        = {CCMI: Classifier based conditional mutual information estimation},
  author       = {Mukherjee, Sudipto and Asnani, Himanshu and Kannan, Sreeram},
  booktitle    = {Uncertainty in artificial intelligence},
  pages        = {1083--1093},
  year         = {2020},
  organization = {PMLR}
}

@book{Neapolitan2003,
  author    = {Neapolitan, Richard},
  year      = {2003},
  month     = {01},
  pages     = {},
  title     = {Learning Bayesian Networks},
  isbn      = {9780123704771},
  publisher = {Pearson},
  doi       = {10.1145/1327942.1327961}
}

<<<<<<< HEAD
@inproceedings{Runge2018cmi,
  title     = {Conditional independence testing based on a nearest-neighbor estimator of conditional mutual information},
  author    = {Runge, Jakob},
  booktitle = {Proceedings of the Twenty-First International Conference on Artificial Intelligence and Statistics},
  pages     = {938--947},
  year      = {2018},
  editor    = {Storkey, Amos and Perez-Cruz, Fernando},
  volume    = {84},
  series    = {Proceedings of Machine Learning Research},
  month     = {09--11 Apr},
  publisher = {PMLR},
  pdf       = {http://proceedings.mlr.press/v84/runge18a/runge18a.pdf},
  url       = {https://proceedings.mlr.press/v84/runge18a.html}
}

=======
>>>>>>> 623c18e6
@article{Sen2017model,
  title   = {Model-powered conditional independence test},
  author  = {Sen, Rajat and Suresh, Ananda Theertha and Shanmugam, Karthikeyan and Dimakis, Alexandros G and Shakkottai, Sanjay},
  journal = {Advances in neural information processing systems},
  volume  = {30},
  year    = {2017}
}

@article{Zhang2008,
  title    = {On the completeness of orientation rules for causal discovery in the presence of latent confounders and selection bias},
  journal  = {Artificial Intelligence},
  volume   = {172},
  number   = {16},
  pages    = {1873-1896},
  year     = {2008},
  issn     = {0004-3702},
  doi      = {https://doi.org/10.1016/j.artint.2008.08.001},
  url      = {https://www.sciencedirect.com/science/article/pii/S0004370208001008},
  author   = {Jiji Zhang},
  keywords = {Ancestral graphs, Automated causal discovery, Bayesian networks, Causal models, Markov equivalence, Latent variables}
}

@inproceedings{Zhang2011,
  author    = {Zhang, Kun and Peters, Jonas and Janzing, Dominik and Sch\"{o}lkopf, Bernhard},
  title     = {Kernel-Based Conditional Independence Test and Application in Causal Discovery},
  year      = {2011},
  isbn      = {9780974903972},
  publisher = {AUAI Press},
  address   = {Arlington, Virginia, USA},
  booktitle = {Proceedings of the Twenty-Seventh Conference on Uncertainty in Artificial Intelligence},
  pages     = {804–813},
  numpages  = {10},
  location  = {Barcelona, Spain},
  series    = {UAI'11}
}

# Books

@book{Pearl_causality_2009,
  author    = {Pearl, Judea},
  title     = {Causality: Models, Reasoning and Inference},
  year      = {2009},
  isbn      = {052189560X},
  publisher = {Cambridge University Press},
  address   = {USA},
  edition   = {2nd}
}

@book{Spirtes1993,
  author    = {Spirtes, Peter and Glymour, Clark and Scheines, Richard},
  year      = {1993},
  month     = {01},
  pages     = {},
  title     = {Causation, Prediction, and Search},
  volume    = {81},
  isbn      = {978-1-4612-7650-0},
  doi       = {10.1007/978-1-4612-2748-9},
  publisher = {The MIT Press}
}<|MERGE_RESOLUTION|>--- conflicted
+++ resolved
@@ -53,7 +53,14 @@
   doi       = {10.1145/1327942.1327961}
 }
 
-<<<<<<< HEAD
+@article{Sen2017model,
+  title   = {Model-powered conditional independence test},
+  author  = {Sen, Rajat and Suresh, Ananda Theertha and Shanmugam, Karthikeyan and Dimakis, Alexandros G and Shakkottai, Sanjay},
+  journal = {Advances in neural information processing systems},
+  volume  = {30},
+  year    = {2017}
+}
+
 @inproceedings{Runge2018cmi,
   title     = {Conditional independence testing based on a nearest-neighbor estimator of conditional mutual information},
   author    = {Runge, Jakob},
@@ -69,8 +76,6 @@
   url       = {https://proceedings.mlr.press/v84/runge18a.html}
 }
 
-=======
->>>>>>> 623c18e6
 @article{Sen2017model,
   title   = {Model-powered conditional independence test},
   author  = {Sen, Rajat and Suresh, Ananda Theertha and Shanmugam, Karthikeyan and Dimakis, Alexandros G and Shakkottai, Sanjay},
