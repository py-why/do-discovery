--- conflicted
+++ resolved
@@ -147,13 +147,10 @@
     "DAG": "dodiscover.DAG",
     "BaseConditionalIndependenceTest": "dodiscover.ci.BaseConditionalIndependenceTest",
     "Context": "dodiscover.Context",
-<<<<<<< HEAD
     "PC": "dodiscover.PC",
     "EquivalenceClass": "dodiscover.EquivalenceClass",
     "Graph": "dodiscover.Graph",
-=======
     "Column": "dodiscover.typing.Column",
->>>>>>> 07711887
     # joblib
     "joblib.Parallel": "joblib.Parallel",
     # numpy
