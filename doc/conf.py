# Configuration file for the Sphinx documentation builder.
#
# This file only contains a selection of the most common options. For a full
# list see the documentation:
# https://www.sphinx-doc.org/en/master/usage/configuration.html

import os
import sys
from datetime import datetime

import sphinx_gallery  # noqa: F401
from sphinx_gallery.sorting import ExampleTitleSortKey

# -- Path setup --------------------------------------------------------------

# If extensions (or modules to document with autodoc) are in another directory,
# add these directories to sys.path here. If the directory is relative to the
# documentation root, use os.path.abspath to make it absolute, like shown here.
#

sys.path.insert(0, os.path.abspath("../"))

import dodiscover  # noqa: E402

curdir = os.path.dirname(__file__)
sys.path.append(os.path.abspath(os.path.join(curdir, "..")))
sys.path.append(os.path.abspath(os.path.join(curdir, "..", "dodiscover")))

# -- Project information -----------------------------------------------------

project = "dodiscover"
copyright = f"{datetime.today().year}, Adam Li"
author = "Adam Li"
version = dodiscover.__version__

# -- General configuration ---------------------------------------------------

# If your documentation needs a minimal Sphinx version, state it here.
#
needs_sphinx = "4.0"

# Add any Sphinx extension module names here, as strings. They can be
# extensions coming with Sphinx (named 'sphinx.ext.*') or your custom
# ones.
extensions = [
    "sphinx.ext.autodoc",
    "sphinx.ext.autosummary",
    "sphinx.ext.doctest",
    "sphinx.ext.intersphinx",
    "sphinx_issues",
    "sphinx.ext.mathjax",
    "sphinx.ext.viewcode",
    "sphinx_gallery.gen_gallery",
    "sphinxcontrib.bibtex",
    "sphinx_copybutton",
    "numpydoc",
    "IPython.sphinxext.ipython_console_highlighting",
    "nbsphinx",
]

# configure sphinx-copybutton
copybutton_prompt_text = r">>> |\.\.\. |\$ "
copybutton_prompt_is_regexp = True

# generate autosummary even if no references
# -- sphinx.ext.autosummary
autosummary_generate = True

autodoc_default_options = {"inherited-members": None}
autodoc_typehints = "signature"

# -- numpydoc
# Below is needed to prevent errors
numpydoc_xref_param_type = True
numpydoc_class_members_toctree = False
numpydoc_attributes_as_param_list = True
numpydoc_use_blockquotes = True
numpydoc_validate = True

numpydoc_xref_ignore = {
    # words
    "instance",
    "instances",
    "of",
    "default",
    "shape",
    "or",
    "with",
    "length",
    "pair",
    "matplotlib",
    "optional",
    "kwargs",
    "in",
    "dtype",
    "object",
    "self.verbose",
    "py",
    "the",
    "functions",
    "lambda",
    "container",
    "iterator",
    "keyword",
    "arguments",
    "dictionary",
    "no",
    "attributes",
    "DAG",
    "causal",
    "CPDAG",
    "PAG",
    "ADMG",
    "GraphProtocol",
    # networkx
    "node",
    "nodes",
    "graph",
    # numpy
    "ScalarType",
    "ArrayLike",
    # shapes
    "n_times",
    "obj",
    "arrays",
    "lists",
    "func",
    "n_nodes",
    "n_estimated_nodes",
    "n_samples",
    "n_variables",
<<<<<<< HEAD
    # deep learning
    "pytorch",
    "model",
=======
    "n_classes",
    "NDArray",
>>>>>>> 5b7465b4
}
numpydoc_xref_aliases = {
    # Networkx
    "nx.Graph": "networkx.Graph",
    "nx.DiGraph": "networkx.DiGraph",
    "nx.MultiDiGraph": "networkx.MultiDiGraph",
    "pgmpy.models.BayesianNetwork": "pgmpy.models.BayesianNetwork",
    # dodiscover
    "ADMG": "dodiscover.ADMG",
    "PAG": "dodiscover.PAG",
    "CPDAG": "dodiscover.CPDAG",
    "DAG": "dodiscover.DAG",
    "BaseConditionalIndependenceTest": "dodiscover.ci.BaseConditionalIndependenceTest",
    "Context": "dodiscover.Context",
    "Column": "dodiscover.typing.Column",
    # joblib
    "joblib.Parallel": "joblib.Parallel",
    # numpy
    "NDArray": "numpy.ndarray",
    "ArrayLike": ":term:`array_like`",
    # pandas
    "pd.DataFrame": "pandas.DataFrame",
    "column": "pandas.DataFrame.columns",
}

default_role = "py:obj"

# Tell myst-parser to assign header anchors for h1-h3.
# myst_heading_anchors = 3
# suppress_warnings = ["myst.header"]

# Add any paths that contain templates here, relative to this directory.
templates_path = ["_templates"]

# List of patterns, relative to source directory, that match files and
# directories to ignore when looking for source files.
# This pattern also affects html_static_path and html_extra_path.
exclude_patterns = [
    "auto_examples/index.rst",
    "_build",
    "Thumbs.db",
    ".DS_Store",
    "**.ipynb_checkpoints",
    "auto_examples/*.rst",
]

source_suffix = [".rst", ".md"]

intersphinx_mapping = {
    "python": ("https://docs.python.org/3", None),
    "numpy": ("https://numpy.org/doc/stable/", None),
    "scipy": ("https://scipy.github.io/devdocs", None),
    "pandas": ("https://pandas.pydata.org/pandas-docs/dev", None),
    "networkx": ("https://networkx.org/documentation/latest/", None),
    "pgmpy": ("https://pgmpy.org", None),
    "sklearn": ("https://scikit-learn.org/stable", None),
    "joblib": ("https://joblib.readthedocs.io/en/latest", None),
    "matplotlib": ("https://matplotlib.org/stable", None),
    "torch": ("https://pytorch.org/docs/master/", None),
}
intersphinx_timeout = 5

# sphinxcontrib-bibtex
bibtex_bibfiles = ["./references.bib"]
bibtex_style = "unsrt"
bibtex_footbibliography_header = ""

# The master toctree document.
master_doc = "index"


# -- Options for HTML output -------------------------------------------------

# The theme to use for HTML and HTML Help pages.  See the documentation for
# a list of builtin themes.
#
# Clean up sidebar: Do not show "Source" link
# html_show_sourcelink = False
# html_copy_source = False

html_theme = "pydata_sphinx_theme"

html_title = f"dodiscover v{version}"

# Add any paths that contain custom static files (such as style sheets) here,
# relative to this directory. They are copied after the builtin static files,
# so a file named "default.css" will overwrite the builtin "default.css".
templates_path = ["_templates"]
html_static_path = ["_static"]
html_css_files = ["css/custom.css"]
html_favicon = "_static/favicon.ico"

html_theme_options = {
    "icon_links": [
        dict(
            name="GitHub",
            url="https://github.com/pywhy/dodiscover",
            icon="fab fa-github-square",
        ),
    ],
    "use_edit_page_button": False,
    "navigation_with_keys": False,
    "show_toc_level": 1,
    "navbar_end": ["version-switcher", "navbar-icon-links"],
}

scrapers = ("matplotlib",)

sphinx_gallery_conf = {
    "doc_module": "dodiscover",
    "reference_url": {
        "dodiscover": None,
    },
    "backreferences_dir": "generated",
    "plot_gallery": "True",  # Avoid annoying Unicode/bool default warning
    "within_subsection_order": ExampleTitleSortKey,
    "examples_dirs": ["../examples"],
    "gallery_dirs": ["auto_examples"],
    "filename_pattern": "^((?!sgskip).)*$",
    "matplotlib_animations": True,
    "compress_images": ("images", "thumbnails"),
    "image_scrapers": scrapers,
}

# Custom sidebar templates, maps document names to template names.
html_sidebars = {
    "index": ["search-field.html"],
}

html_context = {
    "versions_dropdown": {
        "dev": "v0.1 (devel)",
    },
}

# Enable nitpicky mode - which ensures that all references in the docs
# resolve.

nitpicky = True
nitpick_ignore = [
    ("py:class", "numpy._typing._generic_alias.ScalarType"),
    ("py:class", "numpy._typing._array_like._SupportsArray"),
    ("py:class", "numpy._typing._nested_sequence._NestedSequence"),
]<|MERGE_RESOLUTION|>--- conflicted
+++ resolved
@@ -129,14 +129,11 @@
     "n_estimated_nodes",
     "n_samples",
     "n_variables",
-<<<<<<< HEAD
+    "n_classes",
+    "NDArray",
     # deep learning
     "pytorch",
     "model",
-=======
-    "n_classes",
-    "NDArray",
->>>>>>> 5b7465b4
 }
 numpydoc_xref_aliases = {
     # Networkx
