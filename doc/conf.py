--- conflicted
+++ resolved
@@ -146,10 +146,6 @@
     "CPDAG": "dodiscover.CPDAG",
     "DAG": "dodiscover.DAG",
     "BaseConditionalIndependenceTest": "dodiscover.ci.BaseConditionalIndependenceTest",
-<<<<<<< HEAD
-    "Context": "dodiscover.Context",
-    "Column": "dodiscover.typing.Column",
-=======
     "Context": "dodiscover.context.Context",
     "PC": "dodiscover.PC",
     "EquivalenceClass": "dodiscover.EquivalenceClass",
@@ -158,7 +154,6 @@
     "NetworkxGraph": "dodiscover.typing.NetworkxGraph",
     "SeparatingSet": "dodiscover.typing.SeparatingSet",
     "ContextBuilder": "dodiscover.context_builder.ContextBuilder",
->>>>>>> 623c18e6
     # joblib
     "joblib.Parallel": "joblib.Parallel",
     # numpy
