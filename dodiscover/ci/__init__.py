--- conflicted
+++ resolved
@@ -1,9 +1,6 @@
 from .base import BaseConditionalIndependenceTest
-<<<<<<< HEAD
 from .cmi_test import CMITest
-=======
 from .clf_test import ClassifierCITest
->>>>>>> 5d9a070c
 from .fisher_z_test import FisherZCITest
 from .g_test import GSquareCITest
 from .kernel_test import KernelCITest
