--- conflicted
+++ resolved
@@ -1,8 +1,5 @@
 from .base import BaseConditionalIndependenceTest
-<<<<<<< HEAD
-from .cmi_test import CMITest
-=======
->>>>>>> 623c18e6
+from .ccmi_test import ClassifierCMITest
 from .clf_test import ClassifierCITest
 from .fisher_z_test import FisherZCITest
 from .g_test import GSquareCITest
