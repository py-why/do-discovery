from typing import Optional, Set, Tuple

import numpy as np
import pandas as pd
from scipy import stats
from sklearn.metrics import pairwise_distances, pairwise_kernels
from sklearn.metrics.pairwise import PAIRWISE_KERNEL_FUNCTIONS

from dodiscover.typing import Column

from .base import BaseConditionalIndependenceTest


class KernelCITest(BaseConditionalIndependenceTest):
    _allow_multivariate_input: bool = True

    def __init__(
        self,
        kernel_x: str = "rbf",
        kernel_y: str = "rbf",
        kernel_z: str = "rbf",
        null_size: int = 1000,
        approx_with_gamma: bool = True,
        kwidth_x=None,
        kwidth_y=None,
        kwidth_z=None,
        threshold: float = 1e-5,
        n_jobs: int = None,
    ):
        """Kernel (Conditional) Independence Test.

        For testing (conditional) independence on continuous data, we
        leverage kernels :footcite:`Zhang2011` that are computationally efficient.

        Parameters
        ----------
        kernel_x : str, optional
            The kernel function for data 'X', by default "rbf".
        kernel_y : str, optional
            The kernel function for data 'Y', by default "rbf".
        kernel_z : str, optional
            The kernel function for data 'Z', by default "rbf".
        null_size : int, optional
            The number of samples to generate for the bootstrap distribution to
            approximate the pvalue, by default 1000.
        approx_with_gamma : bool, optional
            Whether to use the Gamma distribution approximation for the pvalue,
            by default True.
        kwidth_x : _type_, optional
            The width of the kernel to be applied to the X variable, by default None.
        kwidth_y : _type_, optional
            The width of the kernel to be applied to the Y variable, by default None.
        kwidth_z : _type_, optional
            The width of the kernel to be applied to the Z variable, by default None.
        threshold : float, optional
            The threshold set on the value of eigenvalues, by default 1e-5. Used
            to regularize the method.
        n_jobs : int, optional
            The number of CPUs to use, by default None.

        Notes
        -----
        Valid strings for ``compute_kernel`` are, as defined in
        :func:`sklearn.metrics.pairwise.pairwise_kernels`,
            [``"additive_chi2"``, ``"chi2"``, ``"linear"``, ``"poly"``,
            ``"polynomial"``, ``"rbf"``,
            ``"laplacian"``, ``"sigmoid"``, ``"cosine"``]

        References
        ----------
        .. footbibliography::
        """
        if isinstance(kernel_x, str) and kernel_x not in PAIRWISE_KERNEL_FUNCTIONS:
            raise ValueError(
                f"The kernels that are currently supported are {PAIRWISE_KERNEL_FUNCTIONS}. "
                f"You passed in {kernel_x} for kernel_x."
            )
        if isinstance(kernel_y, str) and kernel_y not in PAIRWISE_KERNEL_FUNCTIONS:
            raise ValueError(
                f"The kernels that are currently supported are {PAIRWISE_KERNEL_FUNCTIONS}. "
                f"You passed in {kernel_y} for kernel_y."
            )
        if isinstance(kernel_z, str) and kernel_z not in PAIRWISE_KERNEL_FUNCTIONS:
            raise ValueError(
                f"The kernels that are currently supported are {PAIRWISE_KERNEL_FUNCTIONS}. "
                f"You passed in {kernel_z} for kernel_z."
            )
        self.kernel_x = kernel_x
        self.kernel_y = kernel_y
        self.kernel_z = kernel_z
        self.null_size = null_size
        self.approx_with_gamma = approx_with_gamma

        self.threshold = threshold
        self.n_jobs = n_jobs

        # hyperparameters of the kernsl
        self.kwidth_x = kwidth_x
        self.kwidth_y = kwidth_y
        self.kwidth_z = kwidth_z

    def test(
        self,
        df: pd.DataFrame,
        x_vars: Set[Column],
        y_vars: Set[Column],
        z_covariates: Optional[Set[Column]] = None,
    ) -> Tuple[float, float]:
        """Abstract method for all conditional independence tests.

        Parameters
        ----------
        df : pd.DataFrame
            The dataframe containing the dataset.
        x_vars : Set of column
            A column in ``df``.
        y_vars : Set of column
            A column in ``df``.
        z_covariates : Set, optional
            A set of columns in ``df``, by default None. If None, then
            the test should run a standard independence test.

        Returns
        -------
        stat : float
            The test statistic.
        pvalue : float
            The p-value of the test.
        """
        if z_covariates is None:
            z_covariates = set()
        self._check_test_input(df, x_vars, y_vars, z_covariates)

        x_cols = list(x_vars)
        y_cols = list(y_vars)
        z_cols = list(z_covariates)
        if len(z_cols) == 0:
            Z = None
        else:
<<<<<<< HEAD
            Z = df[z_cols].to_numpy().reshape((-1, len(z_cols)))
        X = df[x_cols].to_numpy()
        Y = df[y_cols].to_numpy()
=======
            Z = df[z_covariates].to_numpy().reshape((-1, len(z_covariates)))
        x_columns = list(x_vars)
        y_columns = list(y_vars)
        X = df[x_columns].to_numpy()
        Y = df[y_columns].to_numpy()
>>>>>>> 44ee3cd3
        if X.ndim == 1:
            X = X[:, np.newaxis]
        if Y.ndim == 1:
            Y = Y[:, np.newaxis]

        # first normalize the data to have zero mean and unit variance
        # along the columns of the data
        X = stats.zscore(X, axis=0)
        Y = stats.zscore(Y, axis=0)
        if Z is not None:
            Z = stats.zscore(Z, axis=0)

            # when running CI, \ddot{X} comprises of (X, Z)
            X = np.concatenate((X, Z), axis=1)

            Kz, sigma_z = self._compute_kernel(
                Z,
                distance_metric="l2",
                metric=self.kernel_z,
                kwidth=self.kwidth_z,
                centered=True,
            )

        # compute the centralized kernel matrices of each the datasets
        Kx, sigma_x = self._compute_kernel(
            X,
            distance_metric="l2",
            metric=self.kernel_x,
            kwidth=self.kwidth_x,
            centered=True,
        )
        Ky, sigma_y = self._compute_kernel(
            Y, distance_metric="l2", metric=self.kernel_y, kwidth=self.kwidth_y, centered=True
        )

        if Z is None:
            # test statistic is just the normal bivariate independence
            # test statistic
            test_stat = self._compute_V_statistic(Kx, Ky)

            if self.approx_with_gamma:
                # approximate the pvalue using the Gamma distribution
                k_appr, theta_appr = self._approx_gamma_params_ind(Kx, Ky)
                pvalue = 1 - stats.gamma.cdf(test_stat, k_appr, 0, theta_appr)
            else:
                null_samples = self._compute_null_ind(Kx, Ky, n_samples=self.null_size)
                pvalue = np.sum(null_samples > test_stat) / float(self.null_size)
        else:
            # compute the centralizing matrix for the kernels according to
            # conditioning set Z
            epsilon = 1e-7
            n = Kx.shape[0]
            Rz = epsilon * np.linalg.pinv(Kz + epsilon * np.eye(n))

            # compute the centralized kernel matrices
            KxzR = Rz.dot(Kx).dot(Rz)
            KyzR = Rz.dot(Ky).dot(Rz)

            # compute the conditional independence test statistic
            test_stat = self._compute_V_statistic(KxzR, KyzR)

            # compute the product of the eigenvectors
            uu_prod = self._compute_prod_eigvecs(KxzR, KyzR, threshold=self.threshold)

            if self.approx_with_gamma:
                # approximate the pvalue using the Gamma distribution
                k_appr, theta_appr = self._approx_gamma_params_ci(uu_prod)
                pvalue = 1 - stats.gamma.cdf(test_stat, k_appr, 0, theta_appr)
            else:
                null_samples = self._compute_null_ci(uu_prod, self.null_size)
                pvalue = np.sum(null_samples > test_stat) / float(self.null_size)
        return test_stat, pvalue

    def _approx_gamma_params_ind(self, Kx, Ky):
        T = Kx.shape[0]
        mean_appr = np.trace(Kx) * np.trace(Ky) / T
        var_appr = 2 * np.trace(Kx.dot(Kx)) * np.trace(Ky.dot(Ky)) / T / T
        k_appr = mean_appr**2 / var_appr
        theta_appr = var_appr / mean_appr
        return k_appr, theta_appr

    def _approx_gamma_params_ci(self, uu_prod):
        """Get parameters of the approximated Gamma distribution.

        Parameters
        ----------
        uu_prod : np.ndarray of shape (n_features, n_features)
            The product of the eigenvectors of Kx and Ky, the kernels
            on the input data, X and Y.

        Returns
        -------
        k_appr : float
            The shape parameter of the Gamma distribution.
        theta_appr : float
            The scale parameter of the Gamma distribution.

        Notes
        -----
        X ~ Gamma(k, theta) with a probability density function of the following:

        .. math::
            f(x; k, \\theta) = \\frac{x^{k-1} e^{-x / \\theta}}{\\theta^k \\Gamma(k)}

        where $\\Gamma(k)$ is the Gamma function evaluated at k. In this scenario
        k governs the shape of the pdf, while $\\theta$ governs more how spread out
        the data is.
        """
        # approximate the mean and the variance
        mean_appr = np.trace(uu_prod)
        var_appr = 2 * np.trace(uu_prod.dot(uu_prod))

        k_appr = mean_appr**2 / var_appr
        theta_appr = var_appr / mean_appr
        return k_appr, theta_appr

    def _compute_prod_eigvecs(self, Kx, Ky, threshold=None):
        T = Kx.shape[0]
        wx, vx = np.linalg.eigh(0.5 * (Kx + Kx.T))
        wy, vy = np.linalg.eigh(0.5 * (Ky + Ky.T))

        if threshold is not None:
            # threshold eigenvalues that are below a certain threshold
            # and remove their corresponding values and eigenvectors
            vx = vx[:, wx > np.max(wx) * threshold]
            wx = wx[wx > np.max(wx) * threshold]
            vy = vy[:, wy > np.max(wy) * threshold]
            wy = wy[wy > np.max(wy) * threshold]

        # scale the eigenvectors by their eigenvalues
        vx = vx.dot(np.diag(np.sqrt(wx)))
        vy = vy.dot(np.diag(np.sqrt(wy)))

        # compute the product of the scaled eigenvectors
        num_eigx = vx.shape[1]
        num_eigy = vy.shape[1]
        size_u = num_eigx * num_eigy
        uu = np.zeros((T, size_u))
        for i in range(0, num_eigx):
            for j in range(0, num_eigy):
                # compute the dot product of eigenvectors
                uu[:, i * num_eigy + j] = vx[:, i] * vy[:, j]

        # now compute the product
        if size_u > T:
            uu_prod = uu.dot(uu.T)
        else:
            uu_prod = uu.T.dot(uu)

        return uu_prod

    def _compute_V_statistic(self, KxR, KyR):
        # n = KxR.shape[0]
        # compute the sum of the two kernsl
        Vstat = np.sum(KxR * KyR)
        return Vstat

    def _compute_null_ind(self, Kx, Ky, n_samples, max_num_eigs=1000):
        n = Kx.shape[0]

        # get the eigenvalues in ascending order, smallest to largest
        eigvals_x = np.linalg.eigvalsh(Kx)
        eigvals_y = np.linalg.eigvalsh(Ky)

        # optionally only keep the largest "N" eigenvalues
        eigvals_x = eigvals_x[-max_num_eigs:]
        eigvals_y = eigvals_y[-max_num_eigs:]
        num_eigs = len(eigvals_x)

        # compute the entry-wise product of the eigenvalues and store it as a vector
        eigvals_prod = np.dot(
            eigvals_x.reshape(num_eigs, 1), eigvals_y.reshape(1, num_eigs)
        ).reshape((-1, 1))

        # only keep eigenvalues above a certain threshold
        eigvals_prod = eigvals_prod[eigvals_prod > eigvals_prod.max() * self.threshold]

        # generate chi-square distributed values z_{ij} with degree of freedom 1
        f_rand = np.random.chisquare(df=1, size=(len(eigvals_prod), n_samples))

        # compute the null distribution consisting now of (n_samples)
        # of chi-squared random variables weighted by the eigenvalue products
        null_dist = 1.0 / n * eigvals_prod.T.dot(f_rand)
        return null_dist

    def _compute_null_ci(self, uu_prod, n_samples):
        # the eigenvalues of ww^T
        eig_uu = np.linalg.eigvalsh(uu_prod)
        eig_uu = eig_uu[eig_uu > eig_uu.max() * self.threshold]

        # generate chi-square distributed values z_{ij} with degree of freedom 1
        f_rand = np.random.chisquare(df=1, size=(eig_uu.shape[0], n_samples))

        # compute the null distribution consisting now of (n_samples)
        # of chi-squared random variables weighted by the eigenvalue products
        null_dist = eig_uu.T.dot(f_rand)
        return null_dist

    def _compute_kernel(
        self, X, Y=None, distance_metric="l2", metric="rbf", kwidth=None, centered=True
    ):
        # if the width of the kernel is not set, then use the median trick to set the
        # kernel width based on the data X
        if kwidth is None:
            # Note: sigma = 1 / np.sqrt(kwidth)
            # compute N x N pairwise distance matrix
            dists = pairwise_distances(X, metric=distance_metric, n_jobs=self.n_jobs)

            # compute median of off diagonal elements
            med = np.median(dists[dists > 0])

            # prevents division by zero when used on label vectors
            med = med if med else 1
        else:
            med = kwidth

        extra_kwargs = dict()

        if metric == "rbf":
            # compute the normalization factor of the width of the Gaussian kernel
            gamma = 1.0 / (2 * (med**2))
            extra_kwargs["gamma"] = gamma
        elif metric == "polynomial":
            degree = 2
            extra_kwargs["degree"] = degree

        # compute the potentially pairwise kernel
        kernel = pairwise_kernels(X, Y=Y, metric=metric, n_jobs=self.n_jobs, **extra_kwargs)

        if centered:
            kernel = self._center_kernel(kernel)
        return kernel, med

    def _center_kernel(self, K):
        """Centers the kernel matrix.

        Applies a transformation H * K * H, where H is a diagonal matrix with 1/n along
        the diagonal.
        """
        n = K.shape[0]
        H = np.eye(n) - 1.0 / n
        return H.dot(K).dot(H)<|MERGE_RESOLUTION|>--- conflicted
+++ resolved
@@ -131,23 +131,15 @@
             z_covariates = set()
         self._check_test_input(df, x_vars, y_vars, z_covariates)
 
-        x_cols = list(x_vars)
-        y_cols = list(y_vars)
-        z_cols = list(z_covariates)
-        if len(z_cols) == 0:
+        z_columns = list(z_covariates)
+        if len(z_columns) == 0:
             Z = None
         else:
-<<<<<<< HEAD
-            Z = df[z_cols].to_numpy().reshape((-1, len(z_cols)))
-        X = df[x_cols].to_numpy()
-        Y = df[y_cols].to_numpy()
-=======
             Z = df[z_covariates].to_numpy().reshape((-1, len(z_covariates)))
         x_columns = list(x_vars)
         y_columns = list(y_vars)
         X = df[x_columns].to_numpy()
         Y = df[y_columns].to_numpy()
->>>>>>> 44ee3cd3
         if X.ndim == 1:
             X = X[:, np.newaxis]
         if Y.ndim == 1:
