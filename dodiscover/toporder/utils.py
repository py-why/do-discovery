--- conflicted
+++ resolved
@@ -82,11 +82,7 @@
         Number of samples in the dataset, default is 100.
 
     Returns
-<<<<<<< HEAD
-    ------
-=======
     -------
->>>>>>> f21130a5
     data : pd.DataFrame
         Pandas dataframe of samples generated according to the input DAG from an
         additive noise model.
