import logging
from collections import defaultdict
from itertools import chain, combinations
from typing import Any, Dict, Iterable, List, Optional, Set, SupportsFloat, Union, Tuple

import networkx as nx
import numpy as np
import pandas as pd

from dodiscover.ci import BaseConditionalIndependenceTest
<<<<<<< HEAD
from dodiscover.constraint.config import SkeletonMethods
=======
>>>>>>> 44ee3cd3
from dodiscover.typing import Column, SeparatingSet

from ..context import Context

logger = logging.getLogger()


def _iter_conditioning_set(
    possible_variables: Iterable,
    x_var: Union[SupportsFloat, str],
    y_var: Union[SupportsFloat, str],
    size_cond_set: int,
) -> Iterable[Set]:
    """Iterate function to generate the conditioning set.

    Parameters
    ----------
    possible_variables : iterable
        A set/list/dict of possible variables to consider for the conditioning set.
        This can be for example, the current adjacencies.
    x_var : node
        The node for the 'x' variable.
    y_var : node
        The node for the 'y' variable.
    size_cond_set : int
        The size of the conditioning set to consider. If there are
        less adjacent variables than this number, then all variables will be in the
        conditioning set.

    Yields
    ------
    Z : set
        The set of variables for the conditioning set.
    """
    exclusion_set = {x_var, y_var}

    all_adj_excl_current = [p for p in possible_variables if p not in exclusion_set]

    # loop through all possible combinations of the conditioning set size
    for cond in combinations(all_adj_excl_current, size_cond_set):
        cond_set = set(cond)
        yield cond_set


def _find_neighbors_along_path(G: nx.Graph, start, end) -> Set:
    def _assign_weight(u, v, edge_attr):
        if u == node or v == node:
            return np.inf
        else:
            return 1

    nbrs = set()
    for node in G.neighbors(start):
        if not G.has_edge(start, node):
            raise RuntimeError(f"{start} and {node} are not connected, but they are assumed to be.")

        # find a path from start node to end
        path = nx.shortest_path(G, source=node, target=end, weight=_assign_weight)
        if len(path) > 0:
            if start in path:
                raise RuntimeError("There is an error with the input. This is not possible.")
            nbrs.add(node)
    return nbrs


class LearnSkeleton:
    """Learn a skeleton graph from context.

    Parameters
    ----------
    ci_estimator : BaseConditionalIndependenceTest
        The conditional independence test function.
    sep_set : dictionary of dictionary of list of set
        Mapping node to other nodes to separating sets of variables.
        If ``None``, then an empty dictionary of dictionary of list of sets
        will be initialized.
    alpha : float, optional
        The significance level for the conditional independence test, by default 0.05.
    min_cond_set_size : int
        The minimum size of the conditioning set, by default 0. The number of variables
        used in the conditioning set.
    max_cond_set_size : int, optional
        Maximum size of the conditioning set, by default None. Used to limit
        the computation spent on the algorithm.
    max_combinations : int, optional
        Maximum number of tries with a conditioning set chosen from the set of possible
        parents still, by default None. If None, then will not be used. If set, then
        the conditioning set will be chosen lexographically based on the sorted
        test statistic values of 'ith Pa(X) -> X', for each possible parent node of 'X'.
    skeleton_method : SkeletonMethods
        The method to use for testing conditional independence. Must be one of
        ('complete', 'neighbors', 'neighbors_path'). See Notes for more details.
    keep_sorted : bool
        Whether or not to keep the considered adjacencies in sorted dependency order.
        If True (default) will sort the existing adjacencies of each variable by its
        dependencies from strongest to weakest (i.e. largest CI test statistic value to lowest).
    ci_estimator_kwargs : dict
        Keyword arguments for the ``ci_estimator`` function.

    Attributes
    ----------
    adj_graph_ : nx.Graph
        The discovered graph from data. Stored using an undirected
        graph. The graph contains edge attributes for the smallest value of the
        test statistic encountered (key name 'test_stat'), the largest pvalue seen in
        testing 'x' || 'y' given some conditioning set (key name 'pvalue').
    sep_set_ : dictionary of dictionary of list of set
        Mapping node to other nodes to separating sets of variables.

    Notes
    -----
    Proceed by testing neighboring nodes, while keeping track of test
    statistic values (these are the ones that are
    the "most dependent"). Remember we are testing the null hypothesis

    .. math::
        H_0: X \\perp Y | Z

    where the alternative hypothesis is that they are dependent and hence
    require a causal edge linking the two variables.

    Overview of learning causal skeleton from data:

        This algorithm consists of four general loops through the data.

        - "infinite" loop through size of the conditioning set, 'size_cond_set'. The
          minimum size is set by ``min_cond_set_size``, whereas the maximum is controlled
          by ``max_cond_set_size`` hyperparameter.
        - loop through nodes of the graph, 'x_var'
        - loop through variables adjacent to selected node, 'y_var'
        - loop through combinations of the conditioning set of size p, 'cond_set'.
          The ``max_combinations`` parameter allows one to limit the fourth loop through
          combinations of the conditioning set.

        At each iteration of the outer infinite loop, the edges that were deemed
        independent for a specific 'size_cond_set' are removed and 'size_cond_set' is incremented.

        Furthermore, the maximum pvalue is stored for existing
        dependencies among variables (i.e. any two nodes with an edge still).
        The ``keep_sorted`` hyperparameter keeps the considered neighbors in
        a sorted order.

        The stopping condition is when the size of the conditioning variables for all (X, Y)
        pairs is less than the size of 'size_cond_set', or if the 'max_cond_set_size' is
        reached.

    Different methods for learning the skeleton:

        There are different ways to learn the skeleton that are valid under various
        assumptions. The value of ``skeleton_method`` completely defines how one
        selects the conditioning set.

        - 'complete': This exhaustively conditions on all combinations of variables in
          the graph. This essentially refers to the SGS algorithm :footcite:`Spirtes1993`
        - 'neighbors': This only conditions on adjacent variables to that of 'x_var' and 'y_var'.
          This refers to the traditional PC algorithm :footcite:`Meek1995`
        - 'neighbors_path': This is 'neighbors', but restricts to variables with an adjacency path
          from 'x_var' to 'y_var'. This is a variant from the RFCI paper :footcite:`Colombo2012`
    """

    adj_graph_: nx.Graph
    sep_set_: SeparatingSet
    remove_edges: Set
    context: Context
    min_cond_set_size_: int
    max_cond_set_size_: int
    max_combinations_: int

    def __init__(
        self,
        ci_estimator: BaseConditionalIndependenceTest,
        sep_set: Optional[SeparatingSet] = None,
        alpha: float = 0.05,
        min_cond_set_size: int = 0,
        max_cond_set_size: Optional[int] = None,
        max_combinations: Optional[int] = None,
        skeleton_method: SkeletonMethods = SkeletonMethods.NBRS,
        keep_sorted: bool = False,
        **ci_estimator_kwargs,
    ) -> None:
        self.ci_estimator = ci_estimator
        self.sep_set = sep_set
        self.alpha = alpha
        self.ci_estimator_kwargs = ci_estimator_kwargs
        self.skeleton_method = skeleton_method

        # control of the conditioning set
        self.min_cond_set_size = min_cond_set_size
        self.max_cond_set_size = max_cond_set_size
        self.max_combinations = max_combinations

        # for tracking strength of dependencies
        self.keep_sorted = keep_sorted

        # debugging mode
        self.n_ci_tests = 0
        
    def _initialize_params(self) -> None:
        """Initialize parameters for learning skeleton.

        Parameters
        ----------
        nodes : list of nodes
            The list of nodes that will be present in the learned skeleton graph.
        """
        # error checks of passed in arguments
        if self.max_combinations is not None and self.max_combinations <= 0:
            raise RuntimeError(f"Max combinations must be at least 1, not {self.max_combinations}")

        if self.skeleton_method not in SkeletonMethods:
            raise ValueError(
                f"Skeleton method must be one of {SkeletonMethods}, not {self.skeleton_method}."
            )

        if self.sep_set is None:
            # keep track of separating sets
            self.sep_set_ = defaultdict(lambda: defaultdict(list))
        else:
            self.sep_set_ = self.sep_set

        # control of the conditioning set
        if self.max_cond_set_size is None:
            self.max_cond_set_size_ = np.inf
        else:
            self.max_cond_set_size_ = self.max_cond_set_size
        if self.min_cond_set_size is None:
            self.min_cond_set_size_ = 0
        else:
            self.min_cond_set_size_ = self.min_cond_set_size
        if self.max_combinations is None:
            self.max_combinations_ = np.inf
        else:
            self.max_combinations_ = self.max_combinations

    def evaluate_edge(
        self, data: pd.DataFrame, X: Column, Y: Column, Z: Optional[Set[Column]] = None
    ) -> Tuple[float, float]:
        """Test any specific edge for X || Y | Z.

        Parameters
        ----------
        data : pd.DataFrame
            The dataset
        X : column
            A column in ``data``.
        Y : column
            A column in ``data``.
        Z : set, optional
            A list of columns in ``data``, by default None.

        Returns
        -------
        test_stat : float
            Test statistic.
        pvalue : float
            The pvalue.
        """
        if Z is None:
            Z = set()
        test_stat, pvalue = self.ci_estimator.test(data, {X}, {Y}, Z, **self.ci_estimator_kwargs)
        self.n_ci_tests += 1
        return test_stat, pvalue

    def fit(self, context: Context) -> None:
        """Run structure learning to learn the skeleton of the causal graph.

        Parameters
        ----------
        context : Context
            A context object.
        """
        self.context = context.copy()

        # get the initialized graph
        adj_graph = self.context.init_graph
        nodes = adj_graph.nodes
        X = self.context.data

        # track progress of the algorithm for which edges to remove to ensure stability
        self.remove_edges = set()

        # initialize learning parameters
        self._initialize_params()

        # the size of the conditioning set will start off at the minimum
        size_cond_set = self.min_cond_set_size_

        edge_attrs = set(chain.from_iterable(d.keys() for *_, d in adj_graph.edges(data=True)))
        if "test_stat" in edge_attrs or "pvalue" in edge_attrs:
            raise RuntimeError(
                "Running skeleton discovery with adjacency graph "
                "with 'test_stat' or 'pvalue' is not supported yet."
            )

        # store the absolute value of test-statistic values and pvalue for
        # every single candidate parent-child edge (X -> Y)
        nx.set_edge_attributes(adj_graph, np.inf, "test_stat")
        nx.set_edge_attributes(adj_graph, -1e-5, "pvalue")

        # store the list of potential adjacencies for every node
        # which is tracked and updated in the algorithm
        adjacency_mapping: Dict[Any, List] = dict()
        for node in nodes:
            adjacency_mapping[node] = [
                other_node for other_node in adj_graph.neighbors(node) if other_node != node
            ]

        logger.info(
            f"\n\nRunning skeleton phase with: \n"
            f"max_combinations: {self.max_combinations_},\n"
            f"min_cond_set_size: {self.min_cond_set_size_},\n"
            f"max_cond_set_size: {self.max_cond_set_size_},\n"
        )

        # Outer loop: iterate over 'size_cond_set' until stopping criterion is met
        # - 'size_cond_set' > 'max_cond_set_size' or
        # - All (X, Y) pairs have candidate conditioning sets of size < 'size_cond_set'
        while 1:
            cont = False
            # initialize set of edges to remove at the end of every loop
            self.remove_edges = set()

            # loop through every node
            for x_var in adj_graph.nodes:
                possible_adjacencies = set(adj_graph.neighbors(x_var))

                # keep track of the size of the adjacency set of 'X' without 'Y'
                size_adjacencies_x = len(possible_adjacencies) - 1

                logger.info(f"On node {x_var}\n\n")

                for y_var in possible_adjacencies:
                    # a node cannot be a parent to itself in DAGs
                    if y_var == x_var:
                        continue

                    # ignore fixed edges
                    if (x_var, y_var) in self.context.included_edges.edges:
                        continue

                    # compute the possible variables used in the conditioning set
                    possible_variables = self._compute_candidate_conditioning_sets(
                        adj_graph,
                        x_var,
                        y_var,
                        skeleton_method=self.skeleton_method,
                    )

                    logger.debug(
                        f"Adj({x_var}) without {y_var} with size={size_adjacencies_x} with "
                        f"p={size_cond_set}. The possible variables to condition on are: "
                        f"{possible_variables}."
                    )

                    # check that number of adjacencies is greater then the
                    # cardinality of the conditioning set
                    if len(possible_variables) < size_cond_set:
                        logger.debug(
                            f"\n\nBreaking for {x_var}, {y_var}, {size_adjacencies_x}, "
                            f"{size_cond_set}, {possible_variables}"
                        )
                        break
                    else:
                        cont = True

                    # generate iterator through the conditioning sets
                    conditioning_sets = _iter_conditioning_set(
                        possible_variables=possible_variables,
                        x_var=x_var,
                        y_var=y_var,
                        size_cond_set=size_cond_set,
                    )

                    # now iterate through the possible parents
                    for comb_idx, cond_set in enumerate(conditioning_sets):
                        # check the number of combinations of possible parents we have tried
                        # to use as a separating set
                        if (
                            self.max_combinations_ is not None
                            and comb_idx >= self.max_combinations_
                        ):
                            break

                        # compute conditional independence test
                        test_stat, pvalue = self.evaluate_edge(
                            X, {x_var}, {y_var}, set(cond_set)
                        )

                        # if any "independence" is found through inability to reject
                        # the null hypothesis, then we will break the loop comparing X and Y
                        # and say X and Y are conditionally independent given 'cond_set'
                        if pvalue > self.alpha:
                            break

                    # post-process the CI test results
                    removed_edge = self._postprocess_ci_test(
                        adj_graph, x_var, y_var, cond_set, test_stat, pvalue
                    )

                    # summarize the comparison of XY
                    self._summarize_xy_comparison(x_var, y_var, removed_edge, pvalue)

            # finally remove edges after performing
            # conditional independence tests
            logger.info(f"For p = {size_cond_set}, removing all edges: {self.remove_edges}")

            # Remove non-significant links
            # Note: Removing edges at the end ensures "stability" of the algorithm
            # with respect to the randomness choice of pairs of edges considered in the inner loop
            adj_graph.remove_edges_from(self.remove_edges)

            # increment the conditioning set size
            size_cond_set += 1

            # only allow conditioning set sizes up to maximum set number
            if size_cond_set > self.max_cond_set_size_ or cont is False:
                break

        self.adj_graph_ = adj_graph

    def _summarize_xy_comparison(
        self, x_var: Column, y_var: Column, removed_edge: bool, pvalue: float
    ) -> None:
        # exit loop if we have found an independency and removed the edge
        if removed_edge:
            remove_edge_str = "Removing edge"
        else:
            remove_edge_str = "Did not remove edge"

        logger.info(
            f"{remove_edge_str} between {x_var} and {y_var}... \n"
            f"Statistical summary:\n"
            f"- PValue={pvalue} at alpha={self.alpha}"
        )

    def _compute_candidate_conditioning_sets(
        self, adj_graph: nx.Graph, x_var: Column, y_var: Column, skeleton_method: SkeletonMethods
    ) -> Set[Column]:
        """Compute candidate conditioning sets.

        Parameters
        ----------
        adj_graph : nx.Graph
            The current adjacency graph.
        x_var : node
            The 'X' node.
        y_var : node
            The 'Y' node.
        skeleton_method : SkeletonMethods
            The skeleton method, which dictates how we choose the corresponding
            conditioning sets.

        Returns
        -------
        possible_variables : Set
            The set of nodes in 'adj_graph' that are candidates for the
            conditioning set.
        """
        if skeleton_method == SkeletonMethods.COMPLETE:
            possible_variables = set(adj_graph.nodes)
        elif skeleton_method == SkeletonMethods.NBRS:
            possible_variables = set(adj_graph.neighbors(x_var))
            # possible_adjacencies.copy()
        elif skeleton_method == SkeletonMethods.NBRS_PATH:
            # constrain adjacency set to ones with a path from x_var to y_var
            possible_variables = _find_neighbors_along_path(adj_graph, start=x_var, end=y_var)

        if self.keep_sorted:
            # Note it is assumed in public API that 'test_stat' is set
            # inside the adj_graph
            possible_variables = sorted(
                possible_variables,
                key=lambda n: adj_graph.edges[x_var, n]["test_stat"],
                reverse=True,
            )  # type: ignore

        if x_var in possible_variables:
            possible_variables.remove(x_var)
        if y_var in possible_variables:
            possible_variables.remove(y_var)

        return possible_variables

    def _postprocess_ci_test(
        self,
        adj_graph: nx.Graph,
        x_var: Column,
        y_var: Column,
        cond_set: Set[Column],
        test_stat: float,
        pvalue: float,
    ) -> bool:
        # keep track of the smallest test statistic, meaning the highest pvalue
        # meaning the "most" independent. keep track of the maximum pvalue as well
        if pvalue > adj_graph.edges[x_var, y_var]["pvalue"]:
            adj_graph.edges[x_var, y_var]["pvalue"] = pvalue
        if test_stat < adj_graph.edges[x_var, y_var]["test_stat"]:
            adj_graph.edges[x_var, y_var]["test_stat"] = test_stat

        # two variables found to be independent given a separating set
        if pvalue > self.alpha:
            self.remove_edges.add((x_var, y_var))
            self.sep_set_[x_var][y_var].append(set(cond_set))
            self.sep_set_[y_var][x_var].append(set(cond_set))
            return True
        return False


class LearnSemiMarkovianSkeleton(LearnSkeleton):
    """Learning a semi-markovian skeleton.

    This proceeds by learning a skeleton by testing edges with candidate
    separating sets from the "possibly d-separating" sets (PDS), or PDS
    sets that lie on a path between two nodes. This algorithm requires
    the input of a collider-oriented PAG, which provides the necessary
    information to compute the PDS set for any given nodes.

    Parameters
    ----------
    ci_estimator : BaseConditionalIndependenceTest
        The conditional independence test function.
    sep_set : dictionary of dictionary of list of set
        Mapping node to other nodes to separating sets of variables.
        If ``None``, then an empty dictionary of dictionary of list of sets
        will be initialized.
    alpha : float, optional
        The significance level for the conditional independence test, by default 0.05.
    min_cond_set_size : int
        The minimum size of the conditioning set, by default 0. The number of variables
        used in the conditioning set.
    max_cond_set_size : int, optional
        Maximum size of the conditioning set, by default None. Used to limit
        the computation spent on the algorithm.
    max_combinations : int, optional
        Maximum number of tries with a conditioning set chosen from the set of possible
        parents still, by default None. If None, then will not be used. If set, then
        the conditioning set will be chosen lexographically based on the sorted
        test statistic values of 'ith Pa(X) -> X', for each possible parent node of 'X'.
    skeleton_method : SkeletonMethods
        The method to use for testing conditional independence. Must be one of
        ('pds', 'pds_path'). See Notes for more details.
    keep_sorted : bool
        Whether or not to keep the considered adjacencies in sorted dependency order.
        If True (default) will sort the existing adjacencies of each variable by its
        dependencies from strongest to weakest (i.e. largest CI test statistic value to lowest).
    max_path_length : int, optional
        The maximum length of any discriminating path, or None if unlimited.
    ci_estimator_kwargs : dict
        Keyword arguments for the ``ci_estimator`` function.

    Notes
    -----
    The difference
    """

    def __init__(
        self,
        ci_estimator: BaseConditionalIndependenceTest,
        sep_set: Optional[SeparatingSet] = None,
        alpha: float = 0.05,
        min_cond_set_size: int = 0,
        max_cond_set_size: Optional[int] = None,
        max_combinations: Optional[int] = None,
        skeleton_method: SkeletonMethods = SkeletonMethods.PDS,
        keep_sorted: bool = False,
        max_path_length: Optional[int] = None,
        **ci_estimator_kwargs,
    ) -> None:
        super().__init__(
            ci_estimator,
            sep_set,
            alpha,
            min_cond_set_size,
            max_cond_set_size,
            max_combinations,
            skeleton_method,
            keep_sorted,
            **ci_estimator_kwargs,
        )
        if max_path_length is None:
            max_path_length = np.inf
        self.max_path_length = max_path_length

    def _compute_candidate_conditioning_sets(
        self, adj_graph: nx.Graph, x_var: Column, y_var: Column, skeleton_method: SkeletonMethods
    ) -> Set[Column]:
        import pywhy_graphs as pgraph

        # get PAG from the context object
        pag = self.context.get_state_variable("PAG")

        if skeleton_method == SkeletonMethods.PDS:
            # determine how we want to construct the candidates for separating nodes
            # perform conditioning independence testing on all combinations
            possible_variables = pgraph.pds(
                pag, x_var, y_var, max_path_length=self.max_path_length  # type: ignore
            )
        elif skeleton_method == SkeletonMethods.PDS_PATH:
            # determine how we want to construct the candidates for separating nodes
            # perform conditioning independence testing on all combinations
            possible_variables = pgraph.pds_path(
                pag, x_var, y_var, max_path_length=self.max_path_length  # type: ignore
            )

        if self.keep_sorted:
            # Note it is assumed in public API that 'test_stat' is set
            # inside the adj_graph
            possible_variables = sorted(
                possible_variables,
                key=lambda n: adj_graph.edges[x_var, n]["test_stat"],
                reverse=True,
            )  # type: ignore

        if x_var in possible_variables:
            possible_variables.remove(x_var)
        if y_var in possible_variables:
            possible_variables.remove(y_var)

        return possible_variables

    def fit(self, context: Context) -> None:
        return super().fit(context)<|MERGE_RESOLUTION|>--- conflicted
+++ resolved
@@ -1,17 +1,14 @@
 import logging
 from collections import defaultdict
 from itertools import chain, combinations
-from typing import Any, Dict, Iterable, List, Optional, Set, SupportsFloat, Union, Tuple
+from typing import Any, Dict, Iterable, List, Optional, Set, SupportsFloat, Tuple, Union
 
 import networkx as nx
 import numpy as np
 import pandas as pd
 
 from dodiscover.ci import BaseConditionalIndependenceTest
-<<<<<<< HEAD
 from dodiscover.constraint.config import SkeletonMethods
-=======
->>>>>>> 44ee3cd3
 from dodiscover.typing import Column, SeparatingSet
 
 from ..context import Context
@@ -208,7 +205,7 @@
 
         # debugging mode
         self.n_ci_tests = 0
-        
+
     def _initialize_params(self) -> None:
         """Initialize parameters for learning skeleton.
 
@@ -396,9 +393,7 @@
                             break
 
                         # compute conditional independence test
-                        test_stat, pvalue = self.evaluate_edge(
-                            X, {x_var}, {y_var}, set(cond_set)
-                        )
+                        test_stat, pvalue = self.evaluate_edge(X, x_var, y_var, set(cond_set))
 
                         # if any "independence" is found through inability to reject
                         # the null hypothesis, then we will break the loop comparing X and Y
