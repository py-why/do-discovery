import logging
from collections import defaultdict
from copy import deepcopy
from itertools import chain, combinations
from typing import Any, Callable, Dict, Generator, Iterable, List, Optional, Set, Tuple

import networkx as nx
import numpy as np
import pandas as pd
from joblib import Parallel, delayed

from dodiscover.cd import BaseConditionalDiscrepancyTest
<<<<<<< HEAD
from dodiscover.ci import BaseConditionalIndependenceTest, Oracle
=======
from dodiscover.ci import BaseConditionalIndependenceTest
>>>>>>> c67bc2bc
from dodiscover.constraint.config import ConditioningSetSelection
from dodiscover.constraint.utils import is_in_sep_set
from dodiscover.context import Context
from dodiscover.typing import Column, SeparatingSet

from .._protocol import EquivalenceClass
<<<<<<< HEAD
=======
from ..context import Context
>>>>>>> c67bc2bc
from .utils import _find_neighbors_along_path

logger = logging.getLogger()


def _test_xy_edges(
    parallel_fun: Callable[
        [pd.DataFrame, Callable, Column, Column, Optional[Set[Column]]], Tuple[float, float]
    ],
    conditional_test_func: Callable[
        [pd.DataFrame, Column, Column, Optional[Set[Column]]], Tuple[float, float]
    ],
    x_var: Column,
    y_var: Column,
    alpha: float,
    size_cond_set: int,
    max_combinations: Optional[int],
    possible_variables: Set[Column],
    data: pd.DataFrame,
    context: Context,
    cross_distribution_test: bool = False,
<<<<<<< HEAD
    s_node=None,
=======
>>>>>>> c67bc2bc
) -> Dict[str, Any]:
    """Private function used to test edge between X and Y in parallel for candidate separating sets.

    Parameters
    ----------
    conditional_test_func : Callable
        Conditional test function.
    x_var : Column
        The 'X' variable name.
    y_var : Column
        The 'Y' variable name.
    alpha : float
        The significance level for the conditional independence test.
    size_cond_set : int
        The current size of the conditioning set. This value will then generate
        ``(N choose 'size_cond_set')`` sets of candidate separating sets to test, where
        ``N`` is the size of 'possible_variables'.
    max_combinations : int
        The maximum number of conditional independence tests to run from the set
        of possible conditioning sets.
    possible_variables : Set[Column]
        A set of variables that are candidates for the conditioning set.
    data : pandas.Dataframe
        The dataset with variables as columns and samples as rows.

    Returns
    -------
    test_stat : float
        Test statistic.
    pvalue : float
        Pvalue.
    """
    prev_pvalue = 0.0

    # generate iterator through the conditioning sets
    conditioning_sets = _iter_conditioning_set(
        possible_variables=possible_variables,
        x_var=x_var,
        y_var=y_var,
        size_cond_set=size_cond_set,
    )

    # now iterate through the possible parents
    for comb_idx, cond_set in enumerate(conditioning_sets):
        # check the number of combinations of possible parents we have tried
        # to use as a separating set
        if max_combinations is not None and comb_idx >= max_combinations:
            break

        # either process within-distribution, or across distributions
        this_data = data
        if cross_distribution_test:
            # compute conditional independence test
            # get the sigma-map for this F-node
            distribution_idx = context.sigma_map[x_var]

<<<<<<< HEAD
            # print(f'Got distribution indices for {x_var} as {distribution_idx}')

=======
>>>>>>> c67bc2bc
            # get the distributions across the two distributions
            data_i = data[distribution_idx[0]].copy()
            data_j = data[distribution_idx[1]].copy()

            # name the group column the F-node, so Oracle works as expected
            data_i[x_var] = 0
            data_j[x_var] = 1
            this_data = pd.concat((data_i, data_j), axis=0)

        try:
            # compute conditional independence test
<<<<<<< HEAD
            # print(s_node, x_var, y_var, conditional_test_func, parallel_fun)
            test_stat, pvalue = parallel_fun(
                this_data, conditional_test_func, x_var, y_var, set(cond_set), s_node=s_node
=======
            test_stat, pvalue = parallel_fun(
                this_data, conditional_test_func, x_var, y_var, set(cond_set)
>>>>>>> c67bc2bc
            )
        except Exception as e:
            if "Not enough samples." in str(e):
                print(e)
                test_stat = np.inf
                pvalue = 0.0
            else:
<<<<<<< HEAD
                print(x_var, y_var, cond_set)
                print(this_data.columns)
                print(this_data.head())
                print(this_data[x_var])
=======
>>>>>>> c67bc2bc
                raise Exception(e)

        # if any "independence" is found through inability to reject
        # the null hypothesis, then we will break the loop comparing X and Y
        # and say X and Y are conditionally independent given 'cond_set'
        if pvalue > alpha:
            break
        else:
            pvalue = max(pvalue, prev_pvalue)

    result: Dict[str, Any] = dict()
    result["x_var"] = x_var
    result["y_var"] = y_var
    result["cond_set"] = list(cond_set)
    result["test_stat"] = test_stat
    result["pvalue"] = pvalue
    return result


def candidate_cond_sets(
    condsel_method: ConditioningSetSelection,
    context: Context,
    x_var: Column,
    y_var: Column,
    keep_sorted: bool = False,
):
    """Compute candidate conditioning set using a specific method between two variables.

    Parameters
    ----------
    condsel_method : ConditioningSetSelection
        Method to compute candidate conditioning set.
    context : Context
        Causal context object with the graph and other information.
    x_var : Column
        The starting node.
    y_var : Column
        The ending node.
    keep_sorted : bool, optional
        Whether or not to keep the conditioning set sorted based on the context, by default False.

    Returns
    -------
    possible_variables : Set[Column]
        A set of variables that are candidates for the conditioning set.

    Notes
    -----
    The possible variables are determined by the method used to compute the candidate
    conditioning set. For example:
     - if the method is 'complete', then all variables in the graph are possible candidates.
     - if the method is 'neighbors', then only the neighbors of the starting node are possible
       candidates.
     - if the method is 'neighbors_path', then only the neighbors of the starting node that are
       also along a path to the ending node are possible candidates.
     - if the method is 'pds', then the possible candidates are determined by the
       PAG that computes the possibly d-separating set.
     - if the method is 'pds_path', then the possible candidates are determined by the
       PAG that computes the possibly d-separating set, but only those that are along a path to the
       ending node are possible candidates.
    """
    if condsel_method == ConditioningSetSelection.COMPLETE:
        possible_variables = set(context.init_graph.nodes)
    elif condsel_method == ConditioningSetSelection.NBRS:
        possible_variables = set(
            context.init_graph.neighbors(x_var)
        )  # .union(set(context.init_graph.neighbors(y_var)))
    elif condsel_method == ConditioningSetSelection.NBRS_PATH:
        # constrain adjacency set to ones with a path from x_var to y_var
        possible_variables = _find_neighbors_along_path(context.init_graph, start=x_var, end=y_var)
    elif condsel_method == ConditioningSetSelection.PDS:
        import pywhy_graphs as pgraph

        pag = context.state_variable("PAG", on_missing="ignore")
        max_path_length = context.state_variable("max_path_length")

        # determine how we want to construct the candidates for separating nodes
        # perform conditioning independence testing on all combinations
        possible_variables = pgraph.pds(
            pag, x_var, y_var, max_path_length=max_path_length  # type: ignore
        )
    elif condsel_method == ConditioningSetSelection.PDS_PATH:
        import pywhy_graphs as pgraph

        pag = context.state_variable("PAG", on_missing="ignore")
        max_path_length = context.state_variable("max_path_length")

        # determine how we want to construct the candidates for separating nodes
        # perform conditioning independence testing on all combinations
        possible_variables = pgraph.pds_path(
            pag, x_var, y_var, max_path_length=max_path_length  # type: ignore
        )

    if keep_sorted:
        # Note it is assumed in public API that 'test_stat' is set
        # inside the adj_graph
        possible_variables = sorted(
            possible_variables,
            key=lambda n: context.init_graph.edges[x_var, n]["test_stat"],  # type: ignore
            reverse=True,
        )  # type: ignore

    if x_var in possible_variables:
        possible_variables.remove(x_var)
    if y_var in possible_variables:
        possible_variables.remove(y_var)

    return possible_variables


def _iter_conditioning_set(
    possible_variables: Iterable,
    x_var: Column,
    y_var: Column,
    size_cond_set: int,
) -> Iterable[Set]:
    """Iterate function to generate the conditioning set.

    Parameters
    ----------
    possible_variables : iterable
        A set/list/dict of possible variables to consider for the conditioning set.
        This can be for example, the current adjacencies.
    x_var : node
        The node for the 'x' variable.
    y_var : node
        The node for the 'y' variable.
    size_cond_set : int
        The size of the conditioning set to consider. If there are
        less adjacent variables than this number, then all variables will be in the
        conditioning set.

    Yields
    ------
    Z : set
        The set of variables for the conditioning set.
    """
    exclusion_set = {x_var, y_var}

    all_adj_excl_current = [p for p in possible_variables if p not in exclusion_set]

    # loop through all possible combinations of the conditioning set size
    for cond in combinations(all_adj_excl_current, size_cond_set):
        cond_set = set(cond)
        yield cond_set


class BaseSkeletonLearner:
    """Base class for constraint-based skeleton learning algorithms.

    Attributes
    ----------
    adj_graph_ : nx.Graph
        The learned skeleton graph.
    sep_set_ : SeparatingSet
        The learned separating sets.
    context_ : Context
        The resulting causal context.
    n_iters_ : int
        The number of iterations of the skeleton learning process that were performed.
        This helps track iteration of algorithms that perform the entire skeleton
        discovery phase multiple times.
    """

    #: Callable[[Column, Column, Set[Column]], Tuple[float, float]]
    ci_estimator: BaseConditionalIndependenceTest
    alpha: float
    n_jobs: Optional[int]

    adj_graph_: nx.Graph
    context_: Context
    sep_set_: SeparatingSet
    n_iters_: int

    min_cond_set_size_: int
    max_cond_set_size_: int
    max_combinations_: int

    condsel_method: ConditioningSetSelection
    keep_sorted: bool

    # stopping condition
    _cont: bool

    n_ci_tests: int = 0

    def _learn_skeleton(
        self,
        data: pd.DataFrame,
        context: Context,
        condsel_method: ConditioningSetSelection,
        conditional_test_func,
        possible_x_nodes=None,
        skipped_y_nodes=None,
        skipped_z_nodes=None,
        cross_distribution_test: bool = False,
<<<<<<< HEAD
        s_node=None,
=======
>>>>>>> c67bc2bc
    ):
        """Core function for learning the skeleton of a causal graph.

        This function is a "stateful" function of Skeleton learners. It requires
        the ``context_`` object to be preserved as attributes of self. It also keeps
        track of ``_cont`` private attribute, which helps determine stopping conditions.

        Parameters
        ----------
        data : pd.DataFrame
            The data to learn the causal graph from.
        context : Context
            A context object.
        condsel_method : ConditioningSetSelection
            Method to compute candidate conditioning set.
        conditional_test_func : Callable
            The conditional test function that takes in three arguments 'x_var', 'y_var'
            and an optional 'z_var', where 'z_var' is the conditioning set of variables.
        possible_x_nodes : set of nodes, optional
            The nodes to initialize as X variables. How to initialize variables to test in
            the second loop of the algorithm. See Notes for details.
        skipped_y_nodes : set of nodes, optional
            The nodes to skip in choosing the Y variable. See Notes for details.
        skipped_z_nodes : set of nodes, optional
            The nodes to skip in choosing the conditioning set. See Notes for details.
        cross_distribution_test : bool, optional
            Whether to perform cross-distribution tests. If True, then the ``context``
            object must contain a ``sigma_map`` attribute that maps each X-node
            to the corresponding distributions of interest.

        Notes
        -----
        The context object should be copied before this function is called.

        Proceed by testing neighboring nodes, while keeping track of test
        statistic values (these are the ones that are
        the "most dependent"). Remember we are testing the null hypothesis

        .. math::
            H_0: X \\perp Y | Z

        where the alternative hypothesis is that they are dependent and hence
        require a causal edge linking the two variables.

        Overview of learning causal skeleton from data:

            This algorithm consists of four general loops through the data.

            1. "Infinite" loop through size of the conditioning set, 'size_cond_set'. The
            minimum size is set by ``min_cond_set_size``, whereas the maximum is controlled
            by ``max_cond_set_size`` hyperparameter.
            2. Loop through nodes of the graph, 'x_var'
            3. Loop through variables adjacent to selected node, 'y_var'. The edge between 'x_var'
            and 'y_var' is tested with a statistical test.
            4. Loop through combinations of the conditioning set of size p, 'cond_set'.
            The ``max_combinations`` parameter allows one to limit the fourth loop through
            combinations of the conditioning set.

            At each iteration of the outer infinite loop, the edges that were deemed
            independent for a specific 'size_cond_set' are removed and 'size_cond_set'
            is incremented.

            Furthermore, the maximum pvalue is stored for existing
            dependencies among variables (i.e. any two nodes with an edge still).
            The ``keep_sorted`` hyperparameter keeps the considered neighbors in
            a sorted order.

            The stopping condition is when the size of the conditioning variables for all (X, Y)
            pairs is less than the size of 'size_cond_set', or if the 'max_cond_set_size' is
            reached.
        """
        if possible_x_nodes is None:
            possible_x_nodes = context.init_graph.nodes
        if skipped_y_nodes is None:
            skipped_y_nodes = set()
        if skipped_z_nodes is None:
            skipped_z_nodes = set()

        # the size of the conditioning set will start off at the minimum
        size_cond_set = self.min_cond_set_size_

        logger.info(
            f"\n\nRunning skeleton phase with: \n"
            f"max_combinations: {self.max_combinations_},\n"
            f"min_cond_set_size: {self.min_cond_set_size_},\n"
            f"max_cond_set_size: {self.max_cond_set_size_},\n"
        )

        # Outer loop: iterate over 'size_cond_set' until stopping criterion is met
        # - 'size_cond_set' > 'max_cond_set_size' or
        # - All (X, Y) pairs have candidate conditioning sets of size < 'size_cond_set'
        while 1:
            # private attribute '_cont' is used to preserve state and determine a breaking
            # condition for the constraint-based search algorithm
            self._cont = False

            # initialize set of edges to remove at the end of every loop
            # track progress of the algorithm for which edges to remove to ensure stability
            # wrt which edges are removed at each process of the algorithm
            remove_edges = set()

            if self.n_jobs == 1:
                out = []
                for x_var, y_var, possible_variables in self._generate_pairs_with_sepset(
                    possible_x_nodes,
                    context,
                    condsel_method,
                    size_cond_set,
                    skipped_y_nodes=skipped_y_nodes,
                    skipped_z_nodes=skipped_z_nodes,
                ):
                    result = _test_xy_edges(
                        self.evaluate_edge,
                        conditional_test_func,
                        x_var,
                        y_var,
                        self.alpha,
                        size_cond_set,
                        self.max_combinations_,
                        possible_variables,
                        data,
                        context,
                        cross_distribution_test,
<<<<<<< HEAD
                        s_node=s_node,
=======
>>>>>>> c67bc2bc
                    )
                    out.append(result)
            else:
                # run parallelized loop
                out = Parallel(n_jobs=self.n_jobs)(
                    delayed(_test_xy_edges)(
                        self.evaluate_edge,
                        conditional_test_func,
                        x_var,
                        y_var,
                        self.alpha,
                        size_cond_set,
                        self.max_combinations_,
                        possible_variables,
                        data,
                        context,
                        cross_distribution_test,
<<<<<<< HEAD
                        s_node=s_node,
=======
>>>>>>> c67bc2bc
                    )
                    for x_var, y_var, possible_variables in self._generate_pairs_with_sepset(
                        possible_x_nodes,
                        context,
                        condsel_method,
                        size_cond_set,
                        skipped_y_nodes=skipped_y_nodes,
                        skipped_z_nodes=skipped_z_nodes,
                    )
                )

            for result in out:
                test_stat = result["test_stat"]
                pvalue = result["pvalue"]
                x_var = result["x_var"]
                y_var = result["y_var"]
                cond_set = result["cond_set"]
<<<<<<< HEAD

                # post-process the CI test results
                self._postprocess_ci_test(context, x_var, y_var, test_stat, pvalue)

                # two variables found to be independent given a separating set
                if pvalue > self.alpha:
                    self.sep_set_[x_var][y_var].append(set(cond_set))
                    self.sep_set_[y_var][x_var].append(set(cond_set))
                    remove_edges.add((x_var, y_var, pvalue))

                    if s_node is not None:
                        self.sep_set_[s_node][y_var].append(set(cond_set))
                        self.sep_set_[s_node][y_var].append(set(cond_set))
                        if context.init_graph.has_edge(s_node, y_var):
                            remove_edges.add((s_node, y_var, pvalue))
=======

                # post-process the CI test results
                self._postprocess_ci_test(context, x_var, y_var, test_stat, pvalue)

                # two variables found to be independent given a separating set
                if pvalue > self.alpha:
                    self.sep_set_[x_var][y_var].append(set(cond_set))
                    self.sep_set_[y_var][x_var].append(set(cond_set))
                    remove_edges.add((x_var, y_var, pvalue))
>>>>>>> c67bc2bc

                # summarize the comparison of XY
                self._summarize_xy_comparison(x_var, y_var, pvalue > self.alpha, pvalue)

            # finally remove edges after performing
            # conditional independence tests
            logger.info(f"For p = {size_cond_set}, removing all edges: {remove_edges}")

            # Remove non-significant links
            # Note: Removing edges at the end ensures "stability" of the algorithm
            # with respect to the randomness choice of pairs of edges considered in the inner loop
            context.init_graph.remove_edges_from(remove_edges)

            # increment the conditioning set size
            size_cond_set += 1

            # only allow conditioning set sizes up to maximum set number
            if size_cond_set > self.max_cond_set_size_ or self._cont is False:
                break

        self.adj_graph_ = context.init_graph
        self.n_iters_ += 1

    def _generate_pairs_with_sepset(
        self,
        possible_x_nodes: Set[Column],
        context: Context,
        condsel_method: ConditioningSetSelection,
        size_cond_set: int,
        skipped_y_nodes,
        skipped_z_nodes,
    ) -> Generator[Tuple[Column, Column, Set[Column]], None, None]:
        """Generate X, Y and Z pairs for conditional testing.

        Parameters
        ----------
        possible_x_nodes : Set[Column]
            Nodes that we want to test edges of.
        adj_graph : Graph
            The graph encoding adjacencies and current state of the learned undirected graph.
        context : Context
            The causal context.
        condsel_method : ConditioningSetSelection
            The method to use for selecting conditioning sets.
        size_cond_set : int
            The current size of the conditioning set to consider.
        skipped_y_nodes : Set[Column]
            Allow one to skip Y-nodes that are not of interest in learning edge structure.
        skipped_z_nodes : Set[Column]
            Allow one to skip Z-nodes that are not able to be conditioned on.

        Yields
        ------
        Generator[Tuple[Column, Column, Set[Column]], None, None]
            Generates 'X' variable, 'Y' variable and canddiate 'Z' (i.e. possible separating set
            variables).
        """
        # TODO: PC algorithm test fails when this is activated...
        # seen_pairs = set()

        # loop through every node that we want to test
        for x_var in possible_x_nodes:
            possible_adjacencies = set(context.init_graph.neighbors(x_var))
            logger.info(f"Considering node {x_var}...\n\n")

            for y_var in possible_adjacencies:
                # a node cannot be a parent to itself in DAGs
                if y_var == x_var:
                    continue

                if y_var in skipped_y_nodes:
                    continue

                # prevent yielding the same edge pair twice
                # if (x_var, y_var) in seen_pairs or (y_var, x_var) in seen_pairs:
                #     continue

                if (x_var, y_var) in context.included_edges.edges:
                    continue

                # compute the possible variables used in the conditioning set
                possible_variables = candidate_cond_sets(
                    condsel_method, context, x_var, y_var, keep_sorted=self.keep_sorted
                )

                # remove nodes that are not allowed to be conditioned on
                # XXX: if used, this may result in improper graphs learned even in oracle setting
                possible_variables = possible_variables.difference(skipped_z_nodes)

                logger.debug(
                    f"Adj({x_var}) without {y_var} with size={len(possible_adjacencies) - 1} "
                    f"with p={size_cond_set}. The possible variables to condition on are: "
                    f"{possible_variables}."
                )

                # check that number of adjacencies is greater then the
                # cardinality of the conditioning set
                if len(possible_variables) < size_cond_set:
                    logger.debug(
                        f"\n\nBreaking for {x_var}, {y_var}, {len(possible_adjacencies)}, "
                        f"{size_cond_set}, {possible_variables}"
                    )
                    continue
                else:
                    self._cont = True

                # seen_pairs.add((x_var, y_var))
                yield x_var, y_var, possible_variables

    def _postprocess_ci_test(
        self,
        context: Context,
        x_var: Column,
        y_var: Column,
        test_stat: float,
        pvalue: float,
    ):
        """Post-processing of CI tests.

        The basic values any learner keeps track of is the pvalue/test-statistic of each
        remaining edge. This is a heuristic estimate of the "dependency" of any node
        with its neighbors.

        Parameters
        ----------
        Context : nx.Graph
            The context object containing the adjacency graph under ``init_graph``,
            which we will modify in place.
        x_var : Column
            X variable.
        y_var : Column
            Y variable.
        test_stat : float
            The test statistic.
        pvalue : float
            The pvalue of the test statistic.
        """
        # keep track of the smallest test statistic, meaning the highest pvalue
        # meaning the "most" independent. keep track of the maximum pvalue as well
        if pvalue > context.init_graph.edges[x_var, y_var]["pvalue"]:  # type: ignore
            context.init_graph.edges[x_var, y_var]["pvalue"] = pvalue  # type: ignore
        if test_stat < context.init_graph.edges[x_var, y_var]["test_stat"]:  # type: ignore
            context.init_graph.edges[x_var, y_var]["test_stat"] = test_stat  # type: ignore

    def _summarize_xy_comparison(
        self, x_var: Column, y_var: Column, removed_edge: bool, pvalue: float
    ) -> None:
        """Provide ability to log end result of each XY edge evaluation."""
        # exit loop if we have found an independency and removed the edge
        if removed_edge:
            remove_edge_str = "Removing edge"
        else:
            remove_edge_str = "Did not remove edge"

        logger.info(
            f"{remove_edge_str} between {x_var} and {y_var}... \n"
            f"Statistical summary:\n"
            f"- PValue={pvalue} at alpha={self.alpha}"
        )

    def evaluate_edge(
        self,
        data: pd.DataFrame,
        conditional_test_func,
        X: Column,
        Y: Column,
        Z: Optional[Set[Column]] = None,
<<<<<<< HEAD
        **kwargs,
=======
>>>>>>> c67bc2bc
    ) -> Tuple[float, float]:
        """Test any specific edge for X || Y | Z.

        Parameters
        ----------
        data : pd.DataFrame
            The dataset
        X : column
            A column in ``data``.
        Y : column
            A column in ``data``.
        Z : set, optional
            A list of columns in ``data``, by default None.
        **kwargs
            Keyword arguments to be passed to the conditional independence test.
            Allows S-nodes for example to be passed in.

        Returns
        -------
        test_stat : float
            Test statistic.
        pvalue : float
            The pvalue.
        """
        if Z is None:
            Z = set()
<<<<<<< HEAD
        if not isinstance(conditional_test_func, Oracle):
            kwargs = dict()
        test_stat, pvalue = conditional_test_func.test(data, set({X}), set({Y}), Z, **kwargs)
=======
        test_stat, pvalue = conditional_test_func.test(data, set({X}), set({Y}), Z)
>>>>>>> c67bc2bc
        self.n_ci_tests += 1
        return test_stat, pvalue


class LearnSkeleton(BaseSkeletonLearner):
    """Learn a skeleton graph from observational data without latent confounding.

    A skeleton graph from a Markovian causal model can be learned completely
    with this procedure.

    Parameters
    ----------
    ci_estimator : BaseConditionalIndependenceTest
        The conditional independence test function.
    sep_set : dictionary of dictionary of list of set
        Mapping node to other nodes to separating sets of variables.
        If ``None``, then an empty dictionary of dictionary of list of sets
        will be initialized.
    alpha : float, optional
        The significance level for the conditional independence test, by default 0.05.
    min_cond_set_size : int
        The minimum size of the conditioning set, by default 0. The number of variables
        used in the conditioning set.
    max_cond_set_size : int, optional
        Maximum size of the conditioning set, by default None. Used to limit
        the computation spent on the algorithm.
    max_combinations : int, optional
        The maximum number of conditional independence tests to run from the set
        of possible conditioning sets. By default None, which means the algorithm will
        check all possible conditioning sets. If ``max_combinations=n`` is set, then
        for every conditioning set size, 'p', there will be at most 'n' CI tests run
        before the conditioning set size 'p' is incremented. For controlling the size
        of 'p', see ``min_cond_set_size`` and ``max_cond_set_size``. This can be used
        in conjunction with ``keep_sorted`` parameter to only test the "strongest"
        dependences.
    condsel_method : ConditioningSetSelection
        The method to use for selecting the conditioning set. Must be one of
        ('complete', 'neighbors', 'neighbors_path'). See Notes for more details.
    keep_sorted : bool
        Whether or not to keep the considered conditioning set variables in sorted
        dependency order. If True (default) will sort the existing dependencies of each variable
        by its dependencies from strongest to weakest (i.e. largest CI test statistic value
        to lowest). This can be used in conjunction with ``max_combinations`` parameter
        to only test the "strongest" dependences.
    n_jobs : int, optional
        Number of CPUs to use, by default None.

    Attributes
    ----------
    adj_graph_ : nx.Graph
        The discovered graph from data. Stored using an undirected
        graph. The graph contains edge attributes for the smallest value of the
        test statistic encountered (key name 'test_stat'), the largest pvalue seen in
        testing 'x' || 'y' given some conditioning set (key name 'pvalue').
    sep_set_ : dictionary of dictionary of list of set
        Mapping node to other nodes to separating sets of variables.
    context_ : Context
        The result context. Encodes causal assumptions.
    min_cond_set_size_ : int
        The inferred minimum conditioning set size.
    max_cond_set_size_ : int
        The inferred maximum conditioning set size.
    max_combinations_ : int
        The inferred maximum number of combinations of 'Z' to test per
        :math:`X \\perp Y | Z`.
    n_iters_ : int
        The number of iterations the skeleton has been learned.

    Notes
    -----
    Proceed by testing neighboring nodes, while keeping track of test
    statistic values (these are the ones that are
    the "most dependent"). Remember we are testing the null hypothesis

    .. math::
        H_0: X \\perp Y | Z

    where the alternative hypothesis is that they are dependent and hence
    require a causal edge linking the two variables.

    Different methods for learning the skeleton:

        There are different ways to learn the skeleton that are valid under various
        assumptions. The value of ``condsel_method`` completely defines how one
        selects the conditioning set.

        - 'complete': This exhaustively conditions on all combinations of variables in
          the graph. This essentially refers to the SGS algorithm :footcite:`Spirtes1993`
        - 'neighbors': This only conditions on adjacent variables to that of 'x_var' and 'y_var'.
          This refers to the traditional PC algorithm :footcite:`Meek1995`
        - 'neighbors_path': This is 'neighbors', but restricts to variables with an adjacency path
          from 'x_var' to 'y_var'. This is a variant from the RFCI paper :footcite:`Colombo2012`
    """

    def __init__(
        self,
        ci_estimator: BaseConditionalIndependenceTest,
        sep_set: Optional[SeparatingSet] = None,
        alpha: float = 0.05,
        min_cond_set_size: int = 0,
        max_cond_set_size: Optional[int] = None,
        max_combinations: Optional[int] = None,
        condsel_method: ConditioningSetSelection = ConditioningSetSelection.NBRS,
        keep_sorted: bool = False,
        n_jobs: Optional[int] = None,
    ) -> None:
        self.ci_estimator = ci_estimator
        self.sep_set = sep_set
        self.alpha = alpha
        self.condsel_method = condsel_method
        self.n_jobs = n_jobs

        # control of the conditioning set
        self.min_cond_set_size = min_cond_set_size
        self.max_cond_set_size = max_cond_set_size
        self.max_combinations = max_combinations

        # for tracking strength of dependencies
        self.keep_sorted = keep_sorted

        # debugging mode
        self.n_ci_tests = 0
        self.n_iters_ = 0

    def _initialize_params(self, context) -> Context:
        """Initialize parameters for learning skeleton.

        Basic parameters that are used by any constraint-based causal discovery algorithms.
        """
        context = deepcopy(context.copy())

        # error checks of passed in arguments
        if self.max_combinations is not None and self.max_combinations <= 0:
            raise RuntimeError(f"Max combinations must be at least 1, not {self.max_combinations}")

        if self.condsel_method not in ConditioningSetSelection:
            raise ValueError(
                f"Skeleton method must be one of {ConditioningSetSelection}, not "
                f"{self.condsel_method}."
            )

        if self.sep_set is None and not hasattr(self, "sep_set_"):
            # keep track of separating sets
            self.sep_set_ = defaultdict(lambda: defaultdict(list))
        elif not hasattr(self, "sep_set_"):
            self.sep_set_ = self.sep_set  # type: ignore

        # control of the conditioning set
        if self.max_cond_set_size is None:
            self.max_cond_set_size_ = np.inf
        else:
            self.max_cond_set_size_ = self.max_cond_set_size
        if self.min_cond_set_size is None:
            self.min_cond_set_size_ = 0
        else:
            self.min_cond_set_size_ = self.min_cond_set_size
        if self.max_combinations is None:
            self.max_combinations_ = np.inf
        else:
            self.max_combinations_ = self.max_combinations

        # allow us to query the iteration stage of the causal discovery algorithm
        # allowing us to run multiple iterations of the skeleton discovery
        edge_attrs = set(
            chain.from_iterable(d.keys() for *_, d in context.init_graph.edges(data=True))
        )
        if self.n_iters_ == 0 and "test_stat" in edge_attrs or "pvalue" in edge_attrs:
            raise RuntimeError(
                "Running skeleton discovery with adjacency graph "
                "with 'test_stat' or 'pvalue' is not supported yet."
            )

        # store the absolute value of test-statistic values and pvalue for
        # every single candidate parent-child edge (X -> Y)
        nx.set_edge_attributes(context.init_graph, np.inf, "test_stat")
        nx.set_edge_attributes(context.init_graph, -1e-5, "pvalue")
        return context

    def fit(self, data: pd.DataFrame, context: Context, check_input: bool = True):
        if check_input:
            # initialize learning parameters
            context = self._initialize_params(context)

        # apply algorithm to learn skeleton
        self._learn_skeleton(
            data,
            context=context,
            condsel_method=self.condsel_method,
            conditional_test_func=self.ci_estimator,
        )
        self.context_ = context.copy()
        self.adj_graph_ = deepcopy(context.init_graph.copy())


class LearnSemiMarkovianSkeleton(LearnSkeleton):
    """Learning a skeleton from a semi-markovian causal model.

    This proceeds by learning a skeleton by testing edges with candidate
    separating sets from the "possibly d-separating" sets (PDS), or PDS
    sets that lie on a path between two nodes :footcite:`Spirtes1993`.
    This algorithm requires the input of a collider-oriented PAG, which
    provides the necessary information to compute the PDS set for any
    given nodes. See Notes for more details.

    Parameters
    ----------
    ci_estimator : BaseConditionalIndependenceTest
        The conditional independence test function.
    sep_set : dictionary of dictionary of list of set
        Mapping node to other nodes to separating sets of variables.
        If ``None``, then an empty dictionary of dictionary of list of sets
        will be initialized.
    alpha : float, optional
        The significance level for the conditional independence test, by default 0.05.
    min_cond_set_size : int
        The minimum size of the conditioning set, by default 0. The number of variables
        used in the conditioning set.
    max_cond_set_size : int, optional
        Maximum size of the conditioning set, by default None. Used to limit
        the computation spent on the algorithm.
    max_combinations : int, optional
        The maximum number of conditional independence tests to run from the set
        of possible conditioning sets. By default None, which means the algorithm will
        check all possible conditioning sets. If ``max_combinations=n`` is set, then
        for every conditioning set size, 'p', there will be at most 'n' CI tests run
        before the conditioning set size 'p' is incremented. For controlling the size
        of 'p', see ``min_cond_set_size`` and ``max_cond_set_size``. This can be used
        in conjunction with ``keep_sorted`` parameter to only test the "strongest"
        dependences.
    condsel_method : ConditioningSetSelection
        The method to use for determining conditioning sets when testing conditional
        independence of the first stage. See :class:`LearnSkeleton` for details.
    second_stage_condsel_method : ConditioningSetSelection | None
        The method to use for determining conditioning sets when testing conditional
        independence of the first stage. Must be one of ('pds', 'pds_path'). See Notes
        for more details. If `None`, then no second stage skeleton discovery phase will be run.
    keep_sorted : bool
        Whether or not to keep the considered conditioning set variables in sorted
        dependency order. If True (default) will sort the existing dependencies of each variable
        by its dependencies from strongest to weakest (i.e. largest CI test statistic value
        to lowest). This can be used in conjunction with ``max_combinations`` parameter
        to only test the "strongest" dependences.
    max_path_length : int, optional
        The maximum length of any discriminating path, or None if unlimited.

    Attributes
    ----------
    adj_graph_ : nx.Graph
        The discovered graph from data. Stored using an undirected
        graph. The graph contains edge attributes for the smallest value of the
        test statistic encountered (key name 'test_stat'), the largest pvalue seen in
        testing 'x' || 'y' given some conditioning set (key name 'pvalue').
    sep_set_ : dictionary of dictionary of list of set
        Mapping node to other nodes to separating sets of variables.
    context_ : Context
        The result context. Encodes causal assumptions.
    min_cond_set_size_ : int
        The inferred minimum conditioning set size.
    max_cond_set_size_ : int
        The inferred maximum conditioning set size.
    max_combinations_ : int
        The inferred maximum number of combinations of 'Z' to test per
        :math:`X \\perp Y | Z`.
    n_iters_ : int
        The number of iterations the skeleton has been learned.
    max_path_length_ : int
        Th inferred maximum path length any single discriminating path is allowed to take.
    n_jobs : int, optional
        Number of CPUs to use, by default None.

    Notes
    -----
    To learn the skeleton of a Semi-Markovian causal model, one approach is to consider
    the possibly d-separating (PDS) set, which is a superset of the d-separating sets in
    the true causal model. Knowing the PDS set requires knowledge of the skeleton and orientation
    of certain edges. Therefore, we first learn an initial skeleton by checking conditional
    independences with respect to node neighbors. From this, one can orient certain colliders.
    The resulting PAG can now be used to enumerate the PDS sets for each node, which
    are now conditioning candidates to check for conditional independence.

    For visual examples, see Figures 16, 17 and 18 in :footcite:`Spirtes1993`. Also,
    see the RFCI paper for other examples :footcite:`Colombo2012`.

    Different methods for learning the skeleton:

        There are different ways to learn the skeleton that are valid under various
        assumptions. The value of ``condsel_method`` completely defines how one
        selects the conditioning set.

        - 'pds': This conditions on the PDS set of 'x_var'. Note, this definition does
          not rely on 'y_var'. See :footcite:`Spirtes1993`.
        - 'pds_path': This is 'pds', but restricts to variables with a possibly directed path
          from 'x_var' to 'y_var'. This is a variant from the RFCI paper :footcite:`Colombo2012`.

    References
    ----------
    .. footbibliography::
    """

    max_path_length_: int

    def __init__(
        self,
        ci_estimator: BaseConditionalIndependenceTest,
        sep_set: Optional[SeparatingSet] = None,
        alpha: float = 0.05,
        min_cond_set_size: int = 0,
        max_cond_set_size: Optional[int] = None,
        max_combinations: Optional[int] = None,
        condsel_method: ConditioningSetSelection = ConditioningSetSelection.NBRS,
        second_stage_condsel_method: ConditioningSetSelection = ConditioningSetSelection.PDS,
        keep_sorted: bool = False,
        max_path_length: Optional[int] = None,
        n_jobs: Optional[int] = None,
    ) -> None:
        super().__init__(
            ci_estimator,
            sep_set,
            alpha,
            min_cond_set_size,
            max_cond_set_size,
            max_combinations,
            condsel_method,
            keep_sorted,
            n_jobs=n_jobs,
        )

        self.second_stage_condsel_method = second_stage_condsel_method
        self.max_path_length = max_path_length

    def _orient_unshielded_triples(self, graph: EquivalenceClass, sep_set: SeparatingSet) -> None:
        """Orient colliders given a graph and separation set.

        Parameters
        ----------
        graph : EquivalenceClass
            The partial ancestral graph (PAG).
        sep_set : SeparatingSet
            The separating set between any two nodes.
        """
        # for every node in the PAG, evaluate neighbors that have any edge
        for u in graph.nodes:
            for v_i, v_j in combinations(graph.neighbors(u), 2):
                # Check that there is no edge of any type between
                # v_i and v_j, else this is a "shielded" collider.
                # Then check to see if 'u' is in the separating
                # set. If it is not, then there is a collider.
                if v_j not in graph.neighbors(v_i) and not is_in_sep_set(
                    u, sep_set, v_i, v_j, mode="any"
                ):
                    if graph.has_edge(v_i, u, graph.circle_edge_name):
                        graph.orient_uncertain_edge(v_i, u)
                    if graph.has_edge(v_j, u, graph.circle_edge_name):
                        graph.orient_uncertain_edge(v_j, u)

    def _prep_second_stage_skeleton(self, context: Context) -> Context:
        import pywhy_graphs as pgraphs

        # convert the undirected skeleton graph to a PAG, where
        # all left-over edges have a "circle" endpoint
        sep_set = self.sep_set_
        skel_graph = self.adj_graph_
        pag = pgraphs.PAG(incoming_circle_edges=skel_graph, name="PAG derived with FCI")

        # orient colliders
        self._orient_unshielded_triples(pag, sep_set)

        # convert the adjacency graph
        new_init_graph = pag.to_undirected()

        # Update the Context:
        # add the corresponding intermediate PAG now to the context
        # new initialization graph
        for (_, _, d) in new_init_graph.edges(data=True):
            if "test_stat" in d:
                d.pop("test_stat")
            if "pvalue" in d:
                d.pop("pvalue")

        context.init_graph = new_init_graph
        context.add_state_variable("PAG", pag)
        context.add_state_variable("max_path_length", self.max_path_length_)

        # Note: this needs to get called again
        # allow us to query the iteration stage of the causal discovery algorithm
        # allowing us to run multiple iterations of the skeleton discovery
        edge_attrs = set(
            chain.from_iterable(d.keys() for *_, d in context.init_graph.edges(data=True))
        )
        if self.n_iters_ == 0 and "test_stat" in edge_attrs or "pvalue" in edge_attrs:
            raise RuntimeError(
                "Running skeleton discovery with adjacency graph "
                "with 'test_stat' or 'pvalue' is not supported yet."
            )

        # store the absolute value of test-statistic values and pvalue for
        # every single candidate parent-child edge (X -> Y)
        nx.set_edge_attributes(context.init_graph, np.inf, "test_stat")
        nx.set_edge_attributes(context.init_graph, -1e-5, "pvalue")
        return context

    def _initialize_params(self, context) -> Context:
        if self.max_path_length is None:
            self.max_path_length_ = np.inf
        else:
            self.max_path_length_ = self.max_path_length

        return super()._initialize_params(context)

<<<<<<< HEAD
    def _fit_single_distribution(
        self,
        data,
        context: Context,
        possible_x_nodes,
        skipped_y_nodes,
        skipped_z_nodes,
        cross_distribution_test,
    ):
=======
    def fit(self, data: pd.DataFrame, context: Context, check_input: bool = True):
        if check_input:
            context = self._initialize_params(context)

>>>>>>> c67bc2bc
        # initially learn the skeleton without using PDS information
        # apply algorithm to learn skeleton
        self._learn_skeleton(
            data,
            context=context,
            condsel_method=self.condsel_method,
            conditional_test_func=self.ci_estimator,
<<<<<<< HEAD
            possible_x_nodes=possible_x_nodes,
            skipped_y_nodes=skipped_y_nodes,
            skipped_z_nodes=skipped_z_nodes,
            cross_distribution_test=cross_distribution_test,
        )

        # reset context and add observational skeleton
        context.add_state_variable("obs_skel_graph", context.init_graph.copy())
=======
        )
>>>>>>> c67bc2bc

        # if there is no second stage skeleton method to be run, then we
        # will stop with the skeleton here
        print(self.second_stage_condsel_method)
        print(context)
        if self.second_stage_condsel_method is None:
            self.context_ = deepcopy(context.copy())
            self.adj_graph_ = deepcopy(context.init_graph.copy())
<<<<<<< HEAD
            return context
=======
            print("Shuldnt run second stage...")
            return self
>>>>>>> c67bc2bc

        # setup context for the second round-of learning
        context = self._prep_second_stage_skeleton(context)

        # now compute all possibly d-separating sets and learn a better skeleton
        # Note: we do not check input on the second pass because it was already done
        self._learn_skeleton(
            data,
            context=context,
            condsel_method=self.second_stage_condsel_method,
            conditional_test_func=self.ci_estimator,
<<<<<<< HEAD
            possible_x_nodes=possible_x_nodes,
            skipped_y_nodes=skipped_y_nodes,
            skipped_z_nodes=skipped_z_nodes,
            cross_distribution_test=cross_distribution_test,
        )
        return context

    def fit(self, data: pd.DataFrame, context: Context, check_input: bool = True):
        if check_input:
            context = self._initialize_params(context)

        # fit the distribution
        context = self._fit_single_distribution(
            data,
            context,
            possible_x_nodes=None,
            skipped_y_nodes=None,
            skipped_z_nodes=None,
            cross_distribution_test=False,
=======
>>>>>>> c67bc2bc
        )

        self.context_ = deepcopy(context.copy())
        self.adj_graph_ = deepcopy(context.init_graph.copy())
        return self


class LearnInterventionSkeleton(LearnSemiMarkovianSkeleton):
    """Learn skeleton using observational and interventional data.

<<<<<<< HEAD
=======
    An interventional skeleton is a skeleton that is learned from observational
    and/or interventional data. The interventional skeleton is just the
    normal skeleton among the observed variables augmented with F-nodes representing
    interventions and the edges from the F-nodes.

>>>>>>> c67bc2bc
    Parameters
    ----------
    ci_estimator : BaseConditionalIndependenceTest
        The conditional independence test function.
    cd_estimator : BaseConditionalDiscrepancyTest
        The conditional discrepancy test function.
    sep_set : dictionary of dictionary of list of set
        Mapping node to other nodes to separating sets of variables.
        If ``None``, then an empty dictionary of dictionary of list of sets
        will be initialized.
    alpha : float, optional
        The significance level for the conditional independence test, by default 0.05.
    min_cond_set_size : int
        The minimum size of the conditioning set, by default 0. The number of variables
        used in the conditioning set.
    max_cond_set_size : int, optional
        Maximum size of the conditioning set, by default None. Used to limit
        the computation spent on the algorithm.
    max_combinations : int, optional
        The maximum number of conditional independence tests to run from the set
        of possible conditioning sets. By default None, which means the algorithm will
        check all possible conditioning sets. If ``max_combinations=n`` is set, then
        for every conditioning set size, 'p', there will be at most 'n' CI tests run
        before the conditioning set size 'p' is incremented. For controlling the size
        of 'p', see ``min_cond_set_size`` and ``max_cond_set_size``. This can be used
        in conjunction with ``keep_sorted`` parameter to only test the "strongest"
        dependences.
    condsel_method : ConditioningSetSelection
        The method to use for testing conditional independence. Must be one of
        ('pds', 'pds_path'). See Notes for more details.
    keep_sorted : bool
        Whether or not to keep the considered conditioning set variables in sorted
        dependency order. If True (default) will sort the existing dependencies of each variable
        by its dependencies from strongest to weakest (i.e. largest CI test statistic value
        to lowest). This can be used in conjunction with ``max_combinations`` parameter
        to only test the "strongest" dependences.
    max_path_length : int, optional
        The maximum length of any discriminating path, or None if unlimited.
    n_jobs : int, optional
        Number of CPUs to use, by default None.

    Notes
    -----
    With interventional data, one may either know the interventional targets from each
    experimental distribution dataset, or one may not know the explicit targets. If the
    interventional targets are known, then the skeleton discovery algorithm of
    :footcite:`Kocaoglu2019characterization` is used. That is we learn the skeleton of a
    AugmentedPAG. Otherwise, we will not know the intervention targets, and use the skeleton
    discovery algorithm described in :footcite:`Jaber2020causal`. To define intervention targets,
    one must use the :class:`dodiscover.InterventionalContextBuilder`.

    References
    ----------
    .. footbibliography::
    """

    def __init__(
        self,
        ci_estimator: BaseConditionalIndependenceTest,
        cd_estimator: BaseConditionalDiscrepancyTest,
        sep_set: Optional[SeparatingSet] = None,
        alpha: float = 0.05,
        min_cond_set_size: int = 0,
        max_cond_set_size: Optional[int] = None,
        max_combinations: Optional[int] = None,
        condsel_method: ConditioningSetSelection = ConditioningSetSelection.NBRS,
        second_stage_condsel_method: ConditioningSetSelection = ConditioningSetSelection.PDS,
        keep_sorted: bool = False,
        max_path_length: Optional[int] = None,
        known_intervention_targets: bool = False,
        n_jobs: Optional[int] = None,
    ) -> None:
        super().__init__(
            ci_estimator,
            sep_set,
            alpha,
            min_cond_set_size,
            max_cond_set_size,
            max_combinations,
            condsel_method,
            second_stage_condsel_method,
            keep_sorted,
            max_path_length,
            n_jobs=n_jobs,
        )

        self.cd_estimator = cd_estimator
        self.known_intervention_targets = known_intervention_targets

<<<<<<< HEAD
    def _prep_second_stage_skeleton(self, context: Context) -> Context:
        # prepare the context object for the second stage of learning
        # all separating sets are either:
        # i) augmented with all F-nodes, or
        # ii) augmented with all F-nodes except intervention index 'i'
        # R9 allows us to leverage F-nodes being not in separating sets to
        # augment all separating sets that have non-empty sets with all
        # F-nodes to keep consistency with the algorithm
        for x_var, y_vars in self.sep_set_.items():
            for y_var in y_vars:
                sep_sets: List = self.sep_set_.get(x_var).get(y_var)  # type: ignore
                if len(sep_sets) > 0:
                    for idx in range(len(sep_sets)):
                        self.sep_set_[x_var][y_var][idx].update(context.get_augmented_nodes())

        return super()._prep_second_stage_skeleton(context)

=======
>>>>>>> c67bc2bc
    def fit(self, data: List[pd.DataFrame], context: Context, check_input: bool = True) -> None:
        # ensure data is a list
        if isinstance(data, pd.DataFrame):
            data = [data]

        # error-check the datasets passed in match the intervention contexts
        if len(data) != context.num_distributions:
            raise RuntimeError(
                f"The number of datasets does not match the number of interventions. "
                f"You passed in {len(data)} different datasets, whereas "
                f"there are {len(context.intervention_targets)} different interventions "
                f"specified and {context.num_distributions} distributions assumed. "
                f"It is assumed that the first dataset is observational, "
                f"while the rest are interventional."
            )

        if check_input:
            # initialize learning parameters
            context = self._initialize_params(context)
        f_nodes = set(context.f_nodes)

        if context.obs_distribution:
            # it is fine to run the first stage of the FCI algorithm, as this will
            # not result in removing any edges among the F-nodes
            obs_data = data[0]
        else:
            # if we explicitly do not have access to the observational distribution,
            # then we should choose the experimental dataset with the most samples
            largest_data_idx = np.argmax([len(df) for df in data])
            obs_data = data[largest_data_idx]

        self.context_ = context.copy()

<<<<<<< HEAD
        # learn skeleton
        context = self._fit_single_distribution(
            data=obs_data,
            context=context,
=======
        # first learn the skeleton using only "observational data"
        self._learn_skeleton(
            data=obs_data,
            context=context,
            condsel_method=self.condsel_method,
            conditional_test_func=self.ci_estimator,
>>>>>>> c67bc2bc
            possible_x_nodes=list(context.get_non_augmented_nodes()),
            skipped_y_nodes=context.f_nodes,
            skipped_z_nodes=context.f_nodes,
            cross_distribution_test=False,
        )

<<<<<<< HEAD
        context = self._prep_second_stage_skeleton(context)

        # secibd learn the skeleton using only "PDS data"
        self._learn_skeleton(
            data=obs_data,
            context=context,
            condsel_method=self.second_stage_condsel_method,
            conditional_test_func=self.ci_estimator,
            possible_x_nodes=list(context.get_non_augmented_nodes()),
            skipped_y_nodes=context.get_augmented_nodes(),
            skipped_z_nodes=context.get_augmented_nodes(),
            cross_distribution_test=False,
        )
=======
        # keep track of the observational skeleton graph
        obs_skel_graph = self.adj_graph_.copy()
>>>>>>> c67bc2bc

        # prepare the context object for the second stage of learning
        # all separating sets are either:
        # i) augmented with all F-nodes, or
        # ii) augmented with all F-nodes except intervention index 'i'
        # R9 allows us to leverage F-nodes being not in separating sets to
        # augment all separating sets that have non-empty sets with all
        # F-nodes to keep consistency with the algorithm
        for x_var, y_vars in self.sep_set_.items():
            for y_var in y_vars:
                sep_sets: List = self.sep_set_.get(x_var).get(y_var)  # type: ignore
                if len(sep_sets) > 0:
                    for idx in range(len(sep_sets)):
<<<<<<< HEAD
                        self.sep_set_[x_var][y_var][idx].update(context.get_augmented_nodes())

        # remove all edges between F-nodes
        for x_var in context.get_augmented_nodes():
            for y_var in context.get_augmented_nodes():
                if x_var == y_var:
                    continue
                if context.init_graph.has_edge(x_var, y_var):
                    context.init_graph.remove_edge(x_var, y_var)
=======
                        self.sep_set_[x_var][y_var][idx].update(f_nodes)

        # index all datasets, where the first one may be observational
        non_f_nodes = context.get_non_augmented_nodes()

        # reset the init graph and this time learn the skeleton using
        # interventional distributions
        # create a complete subgraph of F-nodes with all other nodes
        for node in f_nodes:
            for obs_node in set(non_f_nodes):
                if node == obs_node:
                    continue
                self.adj_graph_.add_edge(node, obs_node, test_stat=np.inf, pvalue=-1e-5)

        # reset context and add observational skeleton
        context.add_state_variable("obs_skel_graph", obs_skel_graph)

        # convert the undirected skeleton graph to a PAG, where
        # all left-over edges have a "circle" endpoint
        sep_set = self.sep_set_
        import pywhy_graphs

        pag = pywhy_graphs.PAG(incoming_circle_edges=obs_skel_graph, name="PAG derived with FCI")

        # orient colliders
        self._orient_unshielded_triples(pag, sep_set)

        context.add_state_variable("PAG", pag)
        context.add_state_variable("max_path_length", self.max_path_length_)

        # secibd learn the skeleton using only "PDS data"
        self._learn_skeleton(
            data=obs_data,
            context=context,
            condsel_method=self.second_stage_condsel_method,
            conditional_test_func=self.ci_estimator,
            possible_x_nodes=list(context.get_non_augmented_nodes()),
            skipped_y_nodes=context.f_nodes,
            skipped_z_nodes=context.f_nodes,
            cross_distribution_test=False,
        )
>>>>>>> c67bc2bc

        # now, we'll fit the data using interventional data by looping over all
        # combinations of F-nodes and their neighbors
        # apply algorithm to learn skeleton
        self._learn_skeleton(
            data=data,
            context=context,
            condsel_method=self.second_stage_condsel_method,
            conditional_test_func=self.cd_estimator,
            possible_x_nodes=list(self.context_.f_nodes),
<<<<<<< HEAD
            skipped_y_nodes=context.get_augmented_nodes(),
            skipped_z_nodes=context.get_augmented_nodes(),
=======
            skipped_y_nodes=context.f_nodes,
            skipped_z_nodes=context.f_nodes,
>>>>>>> c67bc2bc
            cross_distribution_test=True,
        )

        # prepare the context object for the second stage of learning
        # all separating sets are either:
        # i) augmented with all F-nodes, or
        # ii) augmented with all F-nodes except intervention index 'i'
        # R9 allows us to leverage F-nodes being not in separating sets to
        # augment all separating sets that have non-empty sets with all
        # F-nodes to keep consistency with the algorithm
        for x_var, y_vars in self.sep_set_.items():
            for y_var in y_vars:
                sep_sets: List = self.sep_set_.get(x_var).get(y_var)  # type: ignore
                if len(sep_sets) > 0:
                    for idx in range(len(sep_sets)):
                        if x_var in f_nodes:
                            self.sep_set_[x_var][y_var][idx].update(f_nodes.difference({x_var}))
                        elif y_var in f_nodes:
                            self.sep_set_[x_var][y_var][idx].update(f_nodes.difference({y_var}))
                        else:
                            self.sep_set_[x_var][y_var][idx].update(f_nodes)

        self.context_ = context.copy()
<<<<<<< HEAD
        self.adj_graph_ = deepcopy(context.init_graph.copy())


class LearnMultiDomainSkeleton(LearnInterventionSkeleton):
    """Learn skeleton of a augmented selection diagram.

    Parameters
    ----------
    ci_estimator : BaseConditionalIndependenceTest
        The conditional independence test function.
    cd_estimator : BaseConditionalDiscrepancyTest
        The conditional discrepancy test function.
    sep_set : dictionary of dictionary of list of set
        Mapping node to other nodes to separating sets of variables.
        If ``None``, then an empty dictionary of dictionary of list of sets
        will be initialized.
    alpha : float, optional
        The significance level for the conditional independence test, by default 0.05.
    min_cond_set_size : int
        The minimum size of the conditioning set, by default 0. The number of variables
        used in the conditioning set.
    max_cond_set_size : int, optional
        Maximum size of the conditioning set, by default None. Used to limit
        the computation spent on the algorithm.
    max_combinations : int, optional
        The maximum number of conditional independence tests to run from the set
        of possible conditioning sets. By default None, which means the algorithm will
        check all possible conditioning sets. If ``max_combinations=n`` is set, then
        for every conditioning set size, 'p', there will be at most 'n' CI tests run
        before the conditioning set size 'p' is incremented. For controlling the size
        of 'p', see ``min_cond_set_size`` and ``max_cond_set_size``. This can be used
        in conjunction with ``keep_sorted`` parameter to only test the "strongest"
        dependences.
    condsel_method : ConditioningSetSelection
        The method to use for testing conditional independence. Must be one of
        ('pds', 'pds_path'). See Notes for more details.
    keep_sorted : bool
        Whether or not to keep the considered conditioning set variables in sorted
        dependency order. If True (default) will sort the existing dependencies of each variable
        by its dependencies from strongest to weakest (i.e. largest CI test statistic value
        to lowest). This can be used in conjunction with ``max_combinations`` parameter
        to only test the "strongest" dependences.
    max_path_length : int, optional
        The maximum length of any discriminating path, or None if unlimited.
    n_jobs : int, optional
        Number of CPUs to use, by default None.

    Notes
    -----
    With interventional data, one may either know the interventional targets from each
    experimental distribution dataset, or one may not know the explicit targets. If the
    interventional targets are known, then the skeleton discovery algorithm of
    :footcite:`Kocaoglu2019characterization` is used. That is we learn the skeleton of a
    AugmentedPAG. Otherwise, we will not know the intervention targets, and use the skeleton
    discovery algorithm described in :footcite:`Jaber2020causal`. To define intervention
    targets, one must use the :class:`dodiscover.InterventionalContextBuilder`.

    References
    ----------
    .. footbibliography::
    """

    def __init__(
        self,
        ci_estimator: BaseConditionalIndependenceTest,
        cd_estimator: BaseConditionalDiscrepancyTest,
        sep_set: Optional[SeparatingSet] = None,
        alpha: float = 0.05,
        min_cond_set_size: int = 0,
        max_cond_set_size: Optional[int] = None,
        max_combinations: Optional[int] = None,
        condsel_method: ConditioningSetSelection = ConditioningSetSelection.NBRS,
        second_stage_condsel_method: ConditioningSetSelection = ConditioningSetSelection.PDS,
        keep_sorted: bool = False,
        max_path_length: Optional[int] = None,
        known_intervention_targets: bool = False,
        n_jobs: Optional[int] = None,
    ) -> None:
        super().__init__(
            ci_estimator=ci_estimator,
            cd_estimator=cd_estimator,
            sep_set=sep_set,
            alpha=alpha,
            min_cond_set_size=min_cond_set_size,
            max_cond_set_size=max_cond_set_size,
            max_combinations=max_combinations,
            condsel_method=condsel_method,
            second_stage_condsel_method=second_stage_condsel_method,
            keep_sorted=keep_sorted,
            max_path_length=max_path_length,
            n_jobs=n_jobs,
        )

        self.known_intervention_targets = known_intervention_targets

    def _create_augmented_nodes(
        self, domain_ids: List[int], intervention_targets: List[Optional[Set]]
    ) -> Tuple[List, Dict, Dict, Dict]:
        """Create augmented nodes, sigma map and optionally a symmetric difference map.

        Given a number of distributions attributed to interventions, one constructs
        F-nodes to add to the causal graph by:

        - For all pairs of incoming distributions, form a new F-node for every
          pair of distributions. Update ``fnode_domain_map`` to map the F-node to
          a specific domain.
        - If the pairs are from two known target-interventions, then also
          add the symmetric difference mapping to ``symmetric_diff_map``,
          which maps the F-node to the intervention target.
        - If the pairs are from two different domains, then also add the
          symmetric difference mapping to ``symmetric_diff_map``, which
          maps the F-node to the intervention target for each domain.

          symmetric_diff_map = {F-node/S-node: targets, }
          node_domain_map = {F-node/S-node: domains,}

        where ``targets`` is a set of either nodes, or set of indices corresponding
        to the input data distributions and ``domains`` is a set of domains, either
        a single domain for F-nodes within domain, or a set of two domains for
        F-nodes across domains.

        Parameters
        ----------
        domain_ids : List[int]
            A list of domain ids for each input distribution.
        intervention_targets : List[Set]
            A list of known intervention targets for each input distribution with ``None``
            representing unknown targets. If the distribution is observational, then
            the empty set is used.

        Returns
        -------
        augmented_nodes : List
            Set of augmented nodes (i.e. F and S nodes).
        symmetric_diff_map : Dict[Any, FrozenSet]
            Mapping of augmented nodes to intervention targets, or distribution indices represented
            by the node.
        sigma_map : Dict[Any, FrozenSet]
            Mapping of augmented nodes to distribution indices represented by the node.
        node_domain_map : Dict[Any, FrozenSet]
            Mapping of augmented nodes to domains.
        """
        unique_domains = np.unique(domain_ids)

        # map augmented nodes to domains
        node_domain_map = dict()
        reverse_domain_node_map = dict()
        symmetric_diff_map = dict()
        sigma_map = dict()
        s_nodes = []
        f_nodes = []

        # for each domain, determine if there is observational data
        domain_obs = dict()
        for domain in unique_domains:
            this_domain_idx = np.atleast_1d(np.argwhere(np.array(domain_ids) == domain).squeeze())

            # now check all intervention targets
            this_targets = [intervention_targets[idx] for idx in this_domain_idx]
            if {} in this_targets or set() in this_targets:
                domain_obs[domain] = True
            else:
                domain_obs[domain] = False

        # create S-nodes as N-domains choose 2
        for idx, (source, target) in enumerate(combinations(unique_domains, 2)):
            s_node = ("S", idx)
            node_domain_map[s_node] = frozenset([source, target])
            reverse_domain_node_map[frozenset([source, target])] = s_node
            s_nodes.append(s_node)

        # create F-nodes, which is now all combinations of distributions choose 2
        k = 0
        seen_domain_pairs = dict()
        seen_distr_pairs = dict()

        # compare every pair of distributions to now add interventions if necessary
        for dataset_idx, source in enumerate(domain_ids):
            for dataset_jdx, target in enumerate(domain_ids):
                # perform memoization to avoid duplicate augmented nodes
                domain_memo_key = frozenset([source, target])
                distr_memo_key = frozenset([dataset_idx, dataset_jdx])
                if dataset_jdx <= dataset_idx:
                    continue
                if domain_memo_key in seen_domain_pairs and distr_memo_key in seen_distr_pairs:
                    continue
                seen_domain_pairs[domain_memo_key] = None
                seen_distr_pairs[distr_memo_key] = None

                # check if we are dealing with two observational distributions
                # if so, compute the sigma mapping to map the S-node to the two distribution indices
                if (intervention_targets[dataset_idx] == set()) and (intervention_targets[dataset_jdx] == set()):
                    s_node = reverse_domain_node_map[frozenset([source, target])]
                    sigma_map[s_node] = [dataset_idx, dataset_jdx]
                    continue

                # map each augmented-node to a tuple of distribution indices, or to a set of nodes
                # representing the intervention targets
                if intervention_targets[dataset_idx] is None or intervention_targets[dataset_jdx] is None:
                    targets = frozenset([dataset_idx, dataset_jdx])
                else:
                    symm_diff = set(intervention_targets[dataset_idx]).symmetric_difference(
                        set(intervention_targets[dataset_jdx])
                    )
                    targets = frozenset(symm_diff)

                if targets == frozenset() and source == target:
                    # the two interventional distributions are exactly the same
                    logger.warn(
                        f'Interventional distributions {dataset_idx} and {dataset_jdx} have the same interventions '
                        f'within the same domain {source}.')
                    continue

                # create the F-node
                f_node = ("F", k)
                f_nodes.append(f_node)

                # map each F-node to a set of domain(s)
                node_domain_map[f_node] = [source, target]
                sigma_map[f_node] = [dataset_idx, dataset_jdx]
                symmetric_diff_map[f_node] = targets

                k += 1
        augmented_nodes = set(s_nodes).union(set(f_nodes))
        return augmented_nodes, symmetric_diff_map, sigma_map, node_domain_map
    
    def fit(
        self,
        data: List[pd.DataFrame],
        context: Context,
        domain_indices: List[int],
        intervention_targets: List[Optional[Set]],
        check_input: bool = True,
        debug: bool = False,
    ) -> None:
        """Fit data and context.

        Each dataframe in ``data`` corresponds to a different distribution of data
        from a domain and specific intervention target.

        Parameters
        ----------
        data : List[pd.DataFrame]
            List of dataframes corresponding to different distributions of data.
        context : Context
            Context object.
        domain_indices : List[int]
            The domain indices of each dataframe in ``data``.
        intervention_targets : List[Column]
            The intervention targets of each dataframe in ``data``. Is ``None`` if
            ``data`` is observational, or ``unknown`` if target is unknown.
        """
        # ensure data is a list
        if isinstance(data, pd.DataFrame):
            data = [data]

        # pick a domain and distribution with the largest amount of data
        largest_data_idx = np.argmax([len(df) for df in data])
        obs_data = data[largest_data_idx]
        print("Using data from distribution ", largest_data_idx, " for learning the skeleton.")
        self.context_ = context.copy()

        # initialize learning parameters
        if check_input:
            context = self._initialize_params(context)

        # create augmented nodes
        (
            augmented_nodes,
            symmetric_diff_map,
            sigma_map,
            node_domain_map,
        ) = self._create_augmented_nodes(
            domain_ids=domain_indices, intervention_targets=intervention_targets
        )

        # initialize the augmented graph to be fully connected to observed casual variables
        causal_nodes = set(context.observed_variables)

        # XXX: contextbuilder creates an augmented graph, whereas we want to control that.
        for node in set(context.init_graph.nodes):
            if node not in causal_nodes:
                context.init_graph.remove_node(node)
        for augmented_node in augmented_nodes:
            for node in causal_nodes:
                context.init_graph.add_edge(augmented_node, node)

        # extract F and S-nodes
        s_nodes = []
        f_nodes = []
        for node in augmented_nodes:
            if node[0] == "S":
                s_nodes.append(node)
            elif node[0] == "F":
                f_nodes.append(node)

        # provide multi-domain context
        context.augmented_nodes = augmented_nodes
        context.node_domain_map = node_domain_map
        context.add_state_variable('node_domain_map', node_domain_map)
        context.add_state_variable('augmented_nodes', augmented_nodes)
        context.symmetric_diff_map = symmetric_diff_map
        context.sigma_map = sigma_map
        context.s_nodes = s_nodes
        context.f_nodes = f_nodes

        # skeleton discovery should not condition on augmented nodes
        skip_nodes = augmented_nodes

        # first learn the skeleton using only "observational data"
        # initially learn the skeleton without using PDS information
        # apply algorithm to learn skeleton
        # first learn the skeleton using only "observational data"
        self._fit_single_distribution(
            data=obs_data,
            context=context,
            possible_x_nodes=causal_nodes,
            skipped_y_nodes=skip_nodes,
            skipped_z_nodes=skip_nodes,
            cross_distribution_test=False,
        )

        # prepare the context object for the second stage of learning
        # all separating sets are either:
        # i) augmented with all F-nodes, or
        # ii) augmented with all F-nodes except intervention index 'i'
        # R9 allows us to leverage F-nodes being not in separating sets to
        # augment all separating sets that have non-empty sets with all
        # F-nodes to keep consistency with the algorithm
        for x_var, y_vars in self.sep_set_.items():
            for y_var in y_vars:
                sep_sets: List = self.sep_set_.get(x_var).get(y_var)  # type: ignore
                if len(sep_sets) > 0:
                    for idx in range(len(sep_sets)):
                        self.sep_set_[x_var][y_var][idx].update(context.get_augmented_nodes())

        # loop through each domain pair to learn the F-node skeleton
        seen_domain_pairs = set()
        for idx, source in enumerate(domain_indices):
            # analyze F-nodes only within the 'source' domain
            source_fnodes = [
                node for node in augmented_nodes if set(node_domain_map[node]) == {source}
            ]
            if debug:
                print(f"Trying to learn skeleton for {source} to remove F-nodes: {source_fnodes}")
            if source_fnodes:
                # apply algorithm to learn skeleton among the F-node subgraph within a single domain
                self._learn_skeleton(
                    data=data,
                    context=context,
                    condsel_method=self.second_stage_condsel_method,
                    conditional_test_func=self.cd_estimator,
                    possible_x_nodes=source_fnodes,
                    skipped_y_nodes=skip_nodes,
                    skipped_z_nodes=skip_nodes,
                    cross_distribution_test=True,
                )

            for jdx, target in enumerate(domain_indices):
                # skip if source and target are the same domain because we have
                # already learned from these pairs of datasets
                if source == target:
                    continue
                # skip if we have already seen this domain pair
                if frozenset([source, target]) in seen_domain_pairs:
                    continue
                seen_domain_pairs.add(frozenset([source, target]))

                # get augmented nodes for source and target
                # analyze F-nodes between source and target
                s_node = None
                for node in s_nodes:
                    if set(node_domain_map[node]) == {source, target}:
                        s_node = node
                        break
                if s_node is None:
                    print(s_nodes)
                    # print(context.state_variables)
                    print(node_domain_map)
                    print(source, target)
                    # print(context)
                    print('OKAY... \n\n')
                    print(source, target)
                    raise RuntimeError("wtf")

                # this is only possible if there is explicitly observational data between
                # the two domains
                # analyze S-nodes between source and target
                this_s_nodes = [
                    node
                    for node in augmented_nodes
                    if set(node_domain_map[node]) == {source, target}
                    and node not in symmetric_diff_map
                    and node in sigma_map
                ]
                if debug:
                    print(this_s_nodes)
                    print(symmetric_diff_map)
                    print(sigma_map)
                print('here... \n\n')
                print(augmented_nodes)
                print(source, target)
                print(sigma_map)
                print(symmetric_diff_map)
                if this_s_nodes:
                    if debug:
                        print(
                            f"Trying to learn skeleton for {source} and {target} to remove "
                            f"S-nodes: {this_s_nodes}"
                        )
                    # print(this_s_nodes)
                    # print(symmetric_diff_map)
                    # print(sigma_map)
                    self._learn_skeleton(
                        data=data,
                        context=context,
                        condsel_method=self.second_stage_condsel_method,
                        conditional_test_func=self.cd_estimator,
                        possible_x_nodes=list(this_s_nodes),
                        skipped_y_nodes=skip_nodes,
                        skipped_z_nodes=skip_nodes,
                        cross_distribution_test=True,
                    )

                # now learn across interventions
                this_f_nodes = [
                    node
                    for node in f_nodes
                    if set(node_domain_map[node]) == {source, target} and node in symmetric_diff_map
                ]
                if debug:
                    print(
                        f"Trying to learn skeleton for {source} and {target} to remove F-nodes: "
                        f"{this_f_nodes} grouped with S-node: {s_node}"
                    )
                self._learn_skeleton(
                    data=data,
                    context=context,
                    condsel_method=self.second_stage_condsel_method,
                    conditional_test_func=self.cd_estimator,
                    possible_x_nodes=this_f_nodes,
                    skipped_y_nodes=skip_nodes,
                    skipped_z_nodes=skip_nodes,
                    cross_distribution_test=True,
                    s_node=s_node
                    # debug=debug,
                )

        # prepare the context object for the second stage of learning
        # all separating sets are either:
        # i) augmented with all F-nodes, or
        # ii) augmented with all F-nodes except intervention index 'i'
        # R9 allows us to leverage F-nodes being not in separating sets to
        # augment all separating sets that have non-empty sets with all
        # F-nodes to keep consistency with the algorithm
        for x_var, y_vars in self.sep_set_.items():
            for y_var in y_vars:
                sep_sets: List = self.sep_set_.get(x_var).get(y_var)  # type: ignore
                if len(sep_sets) > 0:
                    for idx in range(len(sep_sets)):
                        if x_var in augmented_nodes:
                            self.sep_set_[x_var][y_var][idx].update(
                                augmented_nodes.difference({x_var})
                            )
                        elif y_var in augmented_nodes:
                            self.sep_set_[x_var][y_var][idx].update(
                                augmented_nodes.difference({y_var})
                            )
                        else:
                            self.sep_set_[x_var][y_var][idx].update(augmented_nodes)

        self.context_ = context.copy()
=======
>>>>>>> c67bc2bc
        self.adj_graph_ = deepcopy(context.init_graph.copy())<|MERGE_RESOLUTION|>--- conflicted
+++ resolved
@@ -10,21 +10,14 @@
 from joblib import Parallel, delayed
 
 from dodiscover.cd import BaseConditionalDiscrepancyTest
-<<<<<<< HEAD
 from dodiscover.ci import BaseConditionalIndependenceTest, Oracle
-=======
-from dodiscover.ci import BaseConditionalIndependenceTest
->>>>>>> c67bc2bc
 from dodiscover.constraint.config import ConditioningSetSelection
 from dodiscover.constraint.utils import is_in_sep_set
 from dodiscover.context import Context
 from dodiscover.typing import Column, SeparatingSet
 
 from .._protocol import EquivalenceClass
-<<<<<<< HEAD
-=======
 from ..context import Context
->>>>>>> c67bc2bc
 from .utils import _find_neighbors_along_path
 
 logger = logging.getLogger()
@@ -46,10 +39,7 @@
     data: pd.DataFrame,
     context: Context,
     cross_distribution_test: bool = False,
-<<<<<<< HEAD
     s_node=None,
-=======
->>>>>>> c67bc2bc
 ) -> Dict[str, Any]:
     """Private function used to test edge between X and Y in parallel for candidate separating sets.
 
@@ -106,11 +96,8 @@
             # get the sigma-map for this F-node
             distribution_idx = context.sigma_map[x_var]
 
-<<<<<<< HEAD
             # print(f'Got distribution indices for {x_var} as {distribution_idx}')
 
-=======
->>>>>>> c67bc2bc
             # get the distributions across the two distributions
             data_i = data[distribution_idx[0]].copy()
             data_j = data[distribution_idx[1]].copy()
@@ -122,14 +109,9 @@
 
         try:
             # compute conditional independence test
-<<<<<<< HEAD
             # print(s_node, x_var, y_var, conditional_test_func, parallel_fun)
             test_stat, pvalue = parallel_fun(
                 this_data, conditional_test_func, x_var, y_var, set(cond_set), s_node=s_node
-=======
-            test_stat, pvalue = parallel_fun(
-                this_data, conditional_test_func, x_var, y_var, set(cond_set)
->>>>>>> c67bc2bc
             )
         except Exception as e:
             if "Not enough samples." in str(e):
@@ -137,13 +119,10 @@
                 test_stat = np.inf
                 pvalue = 0.0
             else:
-<<<<<<< HEAD
                 print(x_var, y_var, cond_set)
                 print(this_data.columns)
                 print(this_data.head())
                 print(this_data[x_var])
-=======
->>>>>>> c67bc2bc
                 raise Exception(e)
 
         # if any "independence" is found through inability to reject
@@ -340,10 +319,7 @@
         skipped_y_nodes=None,
         skipped_z_nodes=None,
         cross_distribution_test: bool = False,
-<<<<<<< HEAD
         s_node=None,
-=======
->>>>>>> c67bc2bc
     ):
         """Core function for learning the skeleton of a causal graph.
 
@@ -467,10 +443,7 @@
                         data,
                         context,
                         cross_distribution_test,
-<<<<<<< HEAD
                         s_node=s_node,
-=======
->>>>>>> c67bc2bc
                     )
                     out.append(result)
             else:
@@ -488,10 +461,7 @@
                         data,
                         context,
                         cross_distribution_test,
-<<<<<<< HEAD
                         s_node=s_node,
-=======
->>>>>>> c67bc2bc
                     )
                     for x_var, y_var, possible_variables in self._generate_pairs_with_sepset(
                         possible_x_nodes,
@@ -509,7 +479,6 @@
                 x_var = result["x_var"]
                 y_var = result["y_var"]
                 cond_set = result["cond_set"]
-<<<<<<< HEAD
 
                 # post-process the CI test results
                 self._postprocess_ci_test(context, x_var, y_var, test_stat, pvalue)
@@ -525,17 +494,6 @@
                         self.sep_set_[s_node][y_var].append(set(cond_set))
                         if context.init_graph.has_edge(s_node, y_var):
                             remove_edges.add((s_node, y_var, pvalue))
-=======
-
-                # post-process the CI test results
-                self._postprocess_ci_test(context, x_var, y_var, test_stat, pvalue)
-
-                # two variables found to be independent given a separating set
-                if pvalue > self.alpha:
-                    self.sep_set_[x_var][y_var].append(set(cond_set))
-                    self.sep_set_[y_var][x_var].append(set(cond_set))
-                    remove_edges.add((x_var, y_var, pvalue))
->>>>>>> c67bc2bc
 
                 # summarize the comparison of XY
                 self._summarize_xy_comparison(x_var, y_var, pvalue > self.alpha, pvalue)
@@ -703,10 +661,7 @@
         X: Column,
         Y: Column,
         Z: Optional[Set[Column]] = None,
-<<<<<<< HEAD
         **kwargs,
-=======
->>>>>>> c67bc2bc
     ) -> Tuple[float, float]:
         """Test any specific edge for X || Y | Z.
 
@@ -733,13 +688,9 @@
         """
         if Z is None:
             Z = set()
-<<<<<<< HEAD
         if not isinstance(conditional_test_func, Oracle):
             kwargs = dict()
         test_stat, pvalue = conditional_test_func.test(data, set({X}), set({Y}), Z, **kwargs)
-=======
-        test_stat, pvalue = conditional_test_func.test(data, set({X}), set({Y}), Z)
->>>>>>> c67bc2bc
         self.n_ci_tests += 1
         return test_stat, pvalue
 
@@ -1149,7 +1100,6 @@
 
         return super()._initialize_params(context)
 
-<<<<<<< HEAD
     def _fit_single_distribution(
         self,
         data,
@@ -1159,12 +1109,6 @@
         skipped_z_nodes,
         cross_distribution_test,
     ):
-=======
-    def fit(self, data: pd.DataFrame, context: Context, check_input: bool = True):
-        if check_input:
-            context = self._initialize_params(context)
-
->>>>>>> c67bc2bc
         # initially learn the skeleton without using PDS information
         # apply algorithm to learn skeleton
         self._learn_skeleton(
@@ -1172,7 +1116,6 @@
             context=context,
             condsel_method=self.condsel_method,
             conditional_test_func=self.ci_estimator,
-<<<<<<< HEAD
             possible_x_nodes=possible_x_nodes,
             skipped_y_nodes=skipped_y_nodes,
             skipped_z_nodes=skipped_z_nodes,
@@ -1181,9 +1124,6 @@
 
         # reset context and add observational skeleton
         context.add_state_variable("obs_skel_graph", context.init_graph.copy())
-=======
-        )
->>>>>>> c67bc2bc
 
         # if there is no second stage skeleton method to be run, then we
         # will stop with the skeleton here
@@ -1192,12 +1132,7 @@
         if self.second_stage_condsel_method is None:
             self.context_ = deepcopy(context.copy())
             self.adj_graph_ = deepcopy(context.init_graph.copy())
-<<<<<<< HEAD
             return context
-=======
-            print("Shuldnt run second stage...")
-            return self
->>>>>>> c67bc2bc
 
         # setup context for the second round-of learning
         context = self._prep_second_stage_skeleton(context)
@@ -1209,7 +1144,6 @@
             context=context,
             condsel_method=self.second_stage_condsel_method,
             conditional_test_func=self.ci_estimator,
-<<<<<<< HEAD
             possible_x_nodes=possible_x_nodes,
             skipped_y_nodes=skipped_y_nodes,
             skipped_z_nodes=skipped_z_nodes,
@@ -1229,8 +1163,6 @@
             skipped_y_nodes=None,
             skipped_z_nodes=None,
             cross_distribution_test=False,
-=======
->>>>>>> c67bc2bc
         )
 
         self.context_ = deepcopy(context.copy())
@@ -1241,14 +1173,11 @@
 class LearnInterventionSkeleton(LearnSemiMarkovianSkeleton):
     """Learn skeleton using observational and interventional data.
 
-<<<<<<< HEAD
-=======
     An interventional skeleton is a skeleton that is learned from observational
     and/or interventional data. The interventional skeleton is just the
     normal skeleton among the observed variables augmented with F-nodes representing
     interventions and the edges from the F-nodes.
 
->>>>>>> c67bc2bc
     Parameters
     ----------
     ci_estimator : BaseConditionalIndependenceTest
@@ -1338,7 +1267,6 @@
         self.cd_estimator = cd_estimator
         self.known_intervention_targets = known_intervention_targets
 
-<<<<<<< HEAD
     def _prep_second_stage_skeleton(self, context: Context) -> Context:
         # prepare the context object for the second stage of learning
         # all separating sets are either:
@@ -1356,8 +1284,6 @@
 
         return super()._prep_second_stage_skeleton(context)
 
-=======
->>>>>>> c67bc2bc
     def fit(self, data: List[pd.DataFrame], context: Context, check_input: bool = True) -> None:
         # ensure data is a list
         if isinstance(data, pd.DataFrame):
@@ -1391,26 +1317,16 @@
 
         self.context_ = context.copy()
 
-<<<<<<< HEAD
         # learn skeleton
         context = self._fit_single_distribution(
             data=obs_data,
             context=context,
-=======
-        # first learn the skeleton using only "observational data"
-        self._learn_skeleton(
-            data=obs_data,
-            context=context,
-            condsel_method=self.condsel_method,
-            conditional_test_func=self.ci_estimator,
->>>>>>> c67bc2bc
             possible_x_nodes=list(context.get_non_augmented_nodes()),
             skipped_y_nodes=context.f_nodes,
             skipped_z_nodes=context.f_nodes,
             cross_distribution_test=False,
         )
 
-<<<<<<< HEAD
         context = self._prep_second_stage_skeleton(context)
 
         # secibd learn the skeleton using only "PDS data"
@@ -1424,10 +1340,6 @@
             skipped_z_nodes=context.get_augmented_nodes(),
             cross_distribution_test=False,
         )
-=======
-        # keep track of the observational skeleton graph
-        obs_skel_graph = self.adj_graph_.copy()
->>>>>>> c67bc2bc
 
         # prepare the context object for the second stage of learning
         # all separating sets are either:
@@ -1441,7 +1353,6 @@
                 sep_sets: List = self.sep_set_.get(x_var).get(y_var)  # type: ignore
                 if len(sep_sets) > 0:
                     for idx in range(len(sep_sets)):
-<<<<<<< HEAD
                         self.sep_set_[x_var][y_var][idx].update(context.get_augmented_nodes())
 
         # remove all edges between F-nodes
@@ -1451,49 +1362,6 @@
                     continue
                 if context.init_graph.has_edge(x_var, y_var):
                     context.init_graph.remove_edge(x_var, y_var)
-=======
-                        self.sep_set_[x_var][y_var][idx].update(f_nodes)
-
-        # index all datasets, where the first one may be observational
-        non_f_nodes = context.get_non_augmented_nodes()
-
-        # reset the init graph and this time learn the skeleton using
-        # interventional distributions
-        # create a complete subgraph of F-nodes with all other nodes
-        for node in f_nodes:
-            for obs_node in set(non_f_nodes):
-                if node == obs_node:
-                    continue
-                self.adj_graph_.add_edge(node, obs_node, test_stat=np.inf, pvalue=-1e-5)
-
-        # reset context and add observational skeleton
-        context.add_state_variable("obs_skel_graph", obs_skel_graph)
-
-        # convert the undirected skeleton graph to a PAG, where
-        # all left-over edges have a "circle" endpoint
-        sep_set = self.sep_set_
-        import pywhy_graphs
-
-        pag = pywhy_graphs.PAG(incoming_circle_edges=obs_skel_graph, name="PAG derived with FCI")
-
-        # orient colliders
-        self._orient_unshielded_triples(pag, sep_set)
-
-        context.add_state_variable("PAG", pag)
-        context.add_state_variable("max_path_length", self.max_path_length_)
-
-        # secibd learn the skeleton using only "PDS data"
-        self._learn_skeleton(
-            data=obs_data,
-            context=context,
-            condsel_method=self.second_stage_condsel_method,
-            conditional_test_func=self.ci_estimator,
-            possible_x_nodes=list(context.get_non_augmented_nodes()),
-            skipped_y_nodes=context.f_nodes,
-            skipped_z_nodes=context.f_nodes,
-            cross_distribution_test=False,
-        )
->>>>>>> c67bc2bc
 
         # now, we'll fit the data using interventional data by looping over all
         # combinations of F-nodes and their neighbors
@@ -1504,13 +1372,8 @@
             condsel_method=self.second_stage_condsel_method,
             conditional_test_func=self.cd_estimator,
             possible_x_nodes=list(self.context_.f_nodes),
-<<<<<<< HEAD
             skipped_y_nodes=context.get_augmented_nodes(),
             skipped_z_nodes=context.get_augmented_nodes(),
-=======
-            skipped_y_nodes=context.f_nodes,
-            skipped_z_nodes=context.f_nodes,
->>>>>>> c67bc2bc
             cross_distribution_test=True,
         )
 
@@ -1534,7 +1397,6 @@
                             self.sep_set_[x_var][y_var][idx].update(f_nodes)
 
         self.context_ = context.copy()
-<<<<<<< HEAD
         self.adj_graph_ = deepcopy(context.init_graph.copy())
 
 
@@ -1726,14 +1588,19 @@
 
                 # check if we are dealing with two observational distributions
                 # if so, compute the sigma mapping to map the S-node to the two distribution indices
-                if (intervention_targets[dataset_idx] == set()) and (intervention_targets[dataset_jdx] == set()):
+                if (intervention_targets[dataset_idx] == set()) and (
+                    intervention_targets[dataset_jdx] == set()
+                ):
                     s_node = reverse_domain_node_map[frozenset([source, target])]
                     sigma_map[s_node] = [dataset_idx, dataset_jdx]
                     continue
 
                 # map each augmented-node to a tuple of distribution indices, or to a set of nodes
                 # representing the intervention targets
-                if intervention_targets[dataset_idx] is None or intervention_targets[dataset_jdx] is None:
+                if (
+                    intervention_targets[dataset_idx] is None
+                    or intervention_targets[dataset_jdx] is None
+                ):
                     targets = frozenset([dataset_idx, dataset_jdx])
                 else:
                     symm_diff = set(intervention_targets[dataset_idx]).symmetric_difference(
@@ -1744,8 +1611,9 @@
                 if targets == frozenset() and source == target:
                     # the two interventional distributions are exactly the same
                     logger.warn(
-                        f'Interventional distributions {dataset_idx} and {dataset_jdx} have the same interventions '
-                        f'within the same domain {source}.')
+                        f"Interventional distributions {dataset_idx} and {dataset_jdx} have the same interventions "
+                        f"within the same domain {source}."
+                    )
                     continue
 
                 # create the F-node
@@ -1760,7 +1628,7 @@
                 k += 1
         augmented_nodes = set(s_nodes).union(set(f_nodes))
         return augmented_nodes, symmetric_diff_map, sigma_map, node_domain_map
-    
+
     def fit(
         self,
         data: List[pd.DataFrame],
@@ -1834,8 +1702,8 @@
         # provide multi-domain context
         context.augmented_nodes = augmented_nodes
         context.node_domain_map = node_domain_map
-        context.add_state_variable('node_domain_map', node_domain_map)
-        context.add_state_variable('augmented_nodes', augmented_nodes)
+        context.add_state_variable("node_domain_map", node_domain_map)
+        context.add_state_variable("augmented_nodes", augmented_nodes)
         context.symmetric_diff_map = symmetric_diff_map
         context.sigma_map = sigma_map
         context.s_nodes = s_nodes
@@ -1916,7 +1784,7 @@
                     print(node_domain_map)
                     print(source, target)
                     # print(context)
-                    print('OKAY... \n\n')
+                    print("OKAY... \n\n")
                     print(source, target)
                     raise RuntimeError("wtf")
 
@@ -1934,7 +1802,7 @@
                     print(this_s_nodes)
                     print(symmetric_diff_map)
                     print(sigma_map)
-                print('here... \n\n')
+                print("here... \n\n")
                 print(augmented_nodes)
                 print(source, target)
                 print(sigma_map)
@@ -2007,6 +1875,4 @@
                             self.sep_set_[x_var][y_var][idx].update(augmented_nodes)
 
         self.context_ = context.copy()
-=======
->>>>>>> c67bc2bc
         self.adj_graph_ = deepcopy(context.init_graph.copy())