--- conflicted
+++ resolved
@@ -1,11 +1,6 @@
 import logging
-<<<<<<< HEAD
-from itertools import combinations, permutations
+from itertools import combinations
 from typing import Iterator, Optional
-=======
-from itertools import combinations
-from typing import Optional
->>>>>>> e94e038a
 
 import networkx as nx
 
@@ -164,7 +159,6 @@
         finished = False
         while idx < self.max_iter and not finished:  # type: ignore
             change_flag = False
-<<<<<<< HEAD
             for (i, j) in self._orientable_edges(graph):
                 # Rule 1: Orient i-j into i->j whenever there is an arrow k->i
                 # such that k and j are nonadjacent.
@@ -186,32 +180,6 @@
 
                 if any([r1_add, r2_add, r3_add]) and not change_flag:
                     change_flag = True
-=======
-            for i in graph.nodes:
-                for j in graph.neighbors(i):
-                    if i == j:
-                        continue
-                    # Rule 1: Orient i-j into i->j whenever there is an arrow k->i
-                    # such that k and j are nonadjacent.
-                    r1_add = self._apply_meek_rule1(graph, i, j)
-
-                    # Rule 2: Orient i-j into i->j whenever there is a chain
-                    # i->k->j.
-                    r2_add = self._apply_meek_rule2(graph, i, j)
-
-                    # Rule 3: Orient i-j into i->j whenever there are two chains
-                    # i-k->j and i-l->j such that k and l are nonadjacent.
-                    r3_add = self._apply_meek_rule3(graph, i, j)
-
-                    # Rule 4: Orient i-j into i->j whenever there are two chains
-                    # i-k->l and k->l->j such that k and j are nonadjacent.
-                    #
-                    # However, this rule is not necessary when the PC-algorithm
-                    # is used to estimate a DAG.
-
-                    if any([r1_add, r2_add, r3_add]) and not change_flag:
-                        change_flag = True
->>>>>>> e94e038a
             if not change_flag:
                 finished = True
                 logger.info(f"Finished applying R1-3, with {idx} iterations")
