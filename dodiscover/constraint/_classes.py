--- conflicted
+++ resolved
@@ -58,13 +58,8 @@
         variables in the graph that separate the two.
     """
 
-<<<<<<< HEAD
-    graph_: Optional[EquivalenceClassProtocol]
+    graph_: Optional[EquivalenceClass]
     separating_sets_: SeparatingSet
-=======
-    graph_: Optional[EquivalenceClass]
-    separating_sets_: Optional[Dict[Column, Dict[Column, List[Set[Column]]]]]
->>>>>>> 5b7465b4
 
     def __init__(
         self,
@@ -118,13 +113,8 @@
 
     def orient_unshielded_triples(
         self,
-<<<<<<< HEAD
-        graph: EquivalenceClassProtocol,
+        graph: EquivalenceClass,
         sep_set: SeparatingSet,
-=======
-        graph: EquivalenceClass,
-        sep_set: Dict[Column, Dict[Column, List[Set[Column]]]],
->>>>>>> 5b7465b4
     ) -> None:
         raise NotImplementedError()
 
