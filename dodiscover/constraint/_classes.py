--- conflicted
+++ resolved
@@ -61,13 +61,8 @@
         variables in the graph that separate the two.
     """
 
-<<<<<<< HEAD
-    graph_: Optional[EquivalenceClassProtocol]
+    graph_: Optional[EquivalenceClass]
     separating_sets_: Optional[SeparatingSet]
-=======
-    graph_: Optional[EquivalenceClass]
-    separating_sets_: Optional[Dict[Column, Dict[Column, List[Set[Column]]]]]
->>>>>>> c31f0a8c
 
     def __init__(
         self,
@@ -125,13 +120,8 @@
 
     def orient_unshielded_triples(
         self,
-<<<<<<< HEAD
-        graph: EquivalenceClassProtocol,
+        graph: EquivalenceClass,
         sep_set: SeparatingSet,
-=======
-        graph: EquivalenceClass,
-        sep_set: Dict[Column, Dict[Column, List[Set[Column]]]],
->>>>>>> c31f0a8c
     ) -> None:
         raise NotImplementedError()
 
