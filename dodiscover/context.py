<<<<<<< HEAD
from copy import copy
from typing import Any, Dict, Optional, Set, Union
=======
from copy import copy, deepcopy
from typing import Optional, Set, Union
>>>>>>> 44ee3cd3

import networkx as nx
import pandas as pd

from ._protocol import Graph


class Context:
    """Context of assumptions, domain knowledge and data.

    Parameters
    ----------
    data : pd.DataFrame
        A dataset, consisting of samples as rows and columns as variables.
    variables : Optional[Set], optional
        Set of observed variables, by default None. If neither ``latents``,
        nor ``variables`` is set, then it is presumed that ``variables`` consists
        of the columns of ``data`` and ``latents`` is the empty set.
    latents : Optional[Set], optional
        Set of latent "unobserved" variables, by default None. If neither ``latents``,
        nor ``variables`` is set, then it is presumed that ``variables`` consists
        of the columns of ``data`` and ``latents`` is the empty set.
    init_graph : Optional[Graph], optional
        The graph to start with, by default None.
    included_edges : Optional[nx.Graph], optional
        Included edges without direction, by default None.
    excluded_edges : Optional[nx.Graph], optional
        Excluded edges without direction, by default None.

    Raises
    ------
    ValueError
        ``variables`` and ``latents`` if both set, should contain the set of
        all columns in ``data``.

    Notes
    -----
    Context is a data structure for storing assumptions, domain knowledge,
    priors and other structured contexts alongside the datasets. This class
    is used in conjunction with a discovery algorithm.

    Setting the apriori explicit direction of an edge is not supported yet.
    """

    _data: pd.DataFrame
    _variables: Set
    _latents: Set
    _init_graph: Graph
    _included_edges: nx.Graph
    _excluded_edges: nx.Graph
<<<<<<< HEAD
    _state_variables: Dict[str, Any]
=======
>>>>>>> 44ee3cd3

    def __init__(
        self,
        data: pd.DataFrame,
        variables: Optional[Set] = None,
        latents: Optional[Set] = None,
        init_graph: Optional[Graph] = None,
        included_edges: Optional[Union[nx.Graph, nx.DiGraph]] = None,
        excluded_edges: Optional[Union[nx.Graph, nx.DiGraph]] = None,
    ) -> None:
        # initialize and parse the set of variables, latents and others
        columns = set(data.columns)
        if variables is not None and latents is not None:
            if columns - set(variables) != set(latents):
                raise ValueError(
                    "If variables and latents are set, then they must be "
                    "include all columns in data."
                )
        elif variables is None and latents is not None:
            variables = columns - set(latents)
        elif latents is None and variables is not None:
            latents = columns - set(variables)
        elif variables is None and latents is None:
            # when neither variables, nor latents is set, it is assumed
            # that the data is all "not latent"
            variables = columns
            latents = set()
        variables = set(variables)  # type: ignore
        latents = set(latents)  # type: ignore

        # initialize the starting graph
        if init_graph is None:
            graph = nx.complete_graph(variables, create_using=nx.Graph)
        else:
            graph = init_graph
            if set(graph.nodes) != set(variables):
                raise ValueError(
                    f"The nodes within the initial graph, {graph.nodes}, "
                    f"do not match the nodes in the passed in data, {variables}."
                )

        # initialize set of fixed and included edges
        if included_edges is None:
            included_edges = nx.empty_graph(variables, create_using=nx.Graph)
        if excluded_edges is None:
            excluded_edges = nx.empty_graph(variables, create_using=nx.Graph)

        # set to class
        self._state_variables = dict()
        self._data = data
        self._variables = variables
        self._latents = latents
        self._init_graph = graph
        self._included_edges = included_edges
        self._excluded_edges = excluded_edges

    @property
    def data(self) -> pd.DataFrame:
        return self._data

    @property
    def included_edges(self) -> nx.Graph:
        return self._included_edges

    @property
    def excluded_edges(self) -> nx.Graph:
        return self._excluded_edges

    @property
    def init_graph(self) -> Graph:
        return self._init_graph

<<<<<<< HEAD
    @init_graph.setter
    def init_graph(self, init_graph: Graph):
        self._init_graph = init_graph

    def add_state_variable(self, name: str, var: Any) -> None:
        """Add a state variable.

        Called by an algorithm to persist data objects that
        are used in intermediate steps.

        Parameters
        ----------
        name : str
            The name of the state variable.
        var : any
            Any state variable.
        """
        self._state_variables[name] = var

    def get_state_variable(self, name: str) -> Any:
        """Get a state variable.

        Parameters
        ----------
        name : str
            The name of the state variable.

        Returns
        -------
        state_var : Any
            The state variable.
        """
        if name not in self._state_variables:
            raise RuntimeError(f"{name} is not a state variable: {self._state_variables}")

        return self._state_variables[name]

=======
>>>>>>> 44ee3cd3
    def copy(self):
        """Create a copy of the Context object.

        Returns
        -------
        context : Context
            A copy.
        """
        context = Context(
<<<<<<< HEAD
            data=copy(self._data),
            variables=copy(self._variables),
            latents=copy(self._latents),
            init_graph=self._init_graph.copy(),
            included_edges=self._included_edges.copy(),
            excluded_edges=self._excluded_edges.copy(),
        )
        for name, var in self._state_variables.items():
            context.add_state_variable(name, var)
=======
            data=self._data.copy(deep=True),
            variables=copy(self._variables),
            latents=copy(self._latents),
            init_graph=deepcopy(self._init_graph),
            included_edges=deepcopy(self._included_edges),
            excluded_edges=deepcopy(self._excluded_edges),
        )
>>>>>>> 44ee3cd3
        return context<|MERGE_RESOLUTION|>--- conflicted
+++ resolved
@@ -1,10 +1,5 @@
-<<<<<<< HEAD
-from copy import copy
+from copy import copy, deepcopy
 from typing import Any, Dict, Optional, Set, Union
-=======
-from copy import copy, deepcopy
-from typing import Optional, Set, Union
->>>>>>> 44ee3cd3
 
 import networkx as nx
 import pandas as pd
@@ -55,10 +50,7 @@
     _init_graph: Graph
     _included_edges: nx.Graph
     _excluded_edges: nx.Graph
-<<<<<<< HEAD
     _state_variables: Dict[str, Any]
-=======
->>>>>>> 44ee3cd3
 
     def __init__(
         self,
@@ -131,7 +123,6 @@
     def init_graph(self) -> Graph:
         return self._init_graph
 
-<<<<<<< HEAD
     @init_graph.setter
     def init_graph(self, init_graph: Graph):
         self._init_graph = init_graph
@@ -169,8 +160,6 @@
 
         return self._state_variables[name]
 
-=======
->>>>>>> 44ee3cd3
     def copy(self):
         """Create a copy of the Context object.
 
@@ -180,17 +169,6 @@
             A copy.
         """
         context = Context(
-<<<<<<< HEAD
-            data=copy(self._data),
-            variables=copy(self._variables),
-            latents=copy(self._latents),
-            init_graph=self._init_graph.copy(),
-            included_edges=self._included_edges.copy(),
-            excluded_edges=self._excluded_edges.copy(),
-        )
-        for name, var in self._state_variables.items():
-            context.add_state_variable(name, var)
-=======
             data=self._data.copy(deep=True),
             variables=copy(self._variables),
             latents=copy(self._latents),
@@ -198,5 +176,4 @@
             included_edges=deepcopy(self._included_edges),
             excluded_edges=deepcopy(self._excluded_edges),
         )
->>>>>>> 44ee3cd3
         return context