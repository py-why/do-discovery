from copy import copy
from typing import Any, Dict, Optional, Set, Union

import networkx as nx
import pandas as pd

from ._protocol import Graph


class Context:
    """Context of assumptions, domain knowledge and data.

    Parameters
    ----------
    data : pd.DataFrame
        A dataset, consisting of samples as rows and columns as variables.
    variables : Optional[Set], optional
        Set of observed variables, by default None. If neither ``latents``,
        nor ``variables`` is set, then it is presumed that ``variables`` consists
        of the columns of ``data`` and ``latents`` is the empty set.
    latents : Optional[Set], optional
        Set of latent "unobserved" variables, by default None. If neither ``latents``,
        nor ``variables`` is set, then it is presumed that ``variables`` consists
        of the columns of ``data`` and ``latents`` is the empty set.
    init_graph : Optional[GraphProtocol], optional
        The graph to start with, by default None.
    included_edges : Optional[nx.Graph], optional
        Included edges without direction, by default None.
    excluded_edges : Optional[nx.Graph], optional
        Excluded edges without direction, by default None.

    Raises
    ------
    ValueError
        ``variables`` and ``latents`` if both set, should contain the set of
        all columns in ``data``.

    Notes
    -----
    Context is a data structure for storing assumptions, domain knowledge,
    priors and other structured contexts alongside the datasets. This class
    is used in conjunction with a discovery algorithm.

    Setting the apriori explicit direction of an edge is not supported yet.
    """

    _data: pd.DataFrame
    _variables: Set
    _latents: Set
    _init_graph: GraphProtocol
    _included_edges: nx.Graph
    _excluded_edges: nx.Graph
    _state_variables: Dict[str, Any]

    def __init__(
        self,
        data: pd.DataFrame,
        variables: Optional[Set] = None,
        latents: Optional[Set] = None,
        init_graph: Optional[Graph] = None,
        included_edges: Optional[Union[nx.Graph, nx.DiGraph]] = None,
        excluded_edges: Optional[Union[nx.Graph, nx.DiGraph]] = None,
    ) -> None:
        # initialize and parse the set of variables, latents and others
        columns = set(data.columns)
        if variables is not None and latents is not None:
            if columns - set(variables) != set(latents):
                raise ValueError(
                    "If variables and latents are set, then they must be "
                    "include all columns in data."
                )
        elif variables is None and latents is not None:
            variables = columns - set(latents)
        elif latents is None and variables is not None:
            latents = columns - set(variables)
        elif variables is None and latents is None:
            # when neither variables, nor latents is set, it is assumed
            # that the data is all "not latent"
            variables = columns
            latents = set()
        variables = set(variables)  # type: ignore
        latents = set(latents)  # type: ignore

        # initialize the starting graph
        if init_graph is None:
            graph = nx.complete_graph(variables, create_using=nx.Graph)
        else:
            graph = init_graph
            if set(graph.nodes) != set(variables):
                raise ValueError(
                    f"The nodes within the initial graph, {graph.nodes}, "
                    f"do not match the nodes in the passed in data, {variables}."
                )

        # initialize set of fixed and included edges
        if included_edges is None:
            included_edges = nx.empty_graph(variables, create_using=nx.Graph)
        if excluded_edges is None:
            excluded_edges = nx.empty_graph(variables, create_using=nx.Graph)

        # set to class
        self._state_variables = dict()
        self._data = data
        self._variables = variables
        self._latents = latents
        self._init_graph = graph
        self._included_edges = included_edges
        self._excluded_edges = excluded_edges

    @property
    def data(self) -> pd.DataFrame:
        return self._data

    @property
    def included_edges(self) -> nx.Graph:
        return self._included_edges

    @property
    def excluded_edges(self) -> nx.Graph:
        return self._excluded_edges

    @property
<<<<<<< HEAD
    def init_graph(self) -> GraphProtocol:
        return self._init_graph

    @init_graph.setter
    def init_graph(self, init_graph: GraphProtocol):
        self._init_graph = init_graph

    def add_state_variable(self, name: str, var: Any) -> None:
        """Add a state variable.

        Called by an algorithm to persist data objects that
        are used in intermediate steps.

        Parameters
        ----------
        name : str
            The name of the state variable.
        var : any
            Any state variable.
        """
        self._state_variables[name] = var

    def get_state_variable(self, name: str) -> Any:
        """Get a state variable.

        Parameters
        ----------
        name : str
            The name of the state variable.

        Returns
        -------
        state_var : Any
            The state variable.
        """
        if name not in self._state_variables:
            raise RuntimeError(f"{name} is not a state variable: {self._state_variables}")

        return self._state_variables[name]

    def copy(self):
        """Create a copy of the Context object.

        Returns
        -------
        context : Context
            A copy.
        """
        context = Context(
            data=copy(self._data),
            variables=copy(self._variables),
            latents=copy(self._latents),
            init_graph=self._init_graph.copy(),
            included_edges=self._included_edges.copy(),
            excluded_edges=self._excluded_edges.copy(),
        )
        for name, var in self._state_variables.items():
            context.add_state_variable(name, var)
        return context
=======
    def init_graph(self) -> Graph:
        return self._init_graph
>>>>>>> 5b7465b4
<|MERGE_RESOLUTION|>--- conflicted
+++ resolved
@@ -22,7 +22,7 @@
         Set of latent "unobserved" variables, by default None. If neither ``latents``,
         nor ``variables`` is set, then it is presumed that ``variables`` consists
         of the columns of ``data`` and ``latents`` is the empty set.
-    init_graph : Optional[GraphProtocol], optional
+    init_graph : Optional[Graph], optional
         The graph to start with, by default None.
     included_edges : Optional[nx.Graph], optional
         Included edges without direction, by default None.
@@ -47,7 +47,7 @@
     _data: pd.DataFrame
     _variables: Set
     _latents: Set
-    _init_graph: GraphProtocol
+    _init_graph: Graph
     _included_edges: nx.Graph
     _excluded_edges: nx.Graph
     _state_variables: Dict[str, Any]
@@ -120,12 +120,11 @@
         return self._excluded_edges
 
     @property
-<<<<<<< HEAD
-    def init_graph(self) -> GraphProtocol:
+    def init_graph(self) -> Graph:
         return self._init_graph
 
     @init_graph.setter
-    def init_graph(self, init_graph: GraphProtocol):
+    def init_graph(self, init_graph: Graph):
         self._init_graph = init_graph
 
     def add_state_variable(self, name: str, var: Any) -> None:
@@ -179,8 +178,4 @@
         )
         for name, var in self._state_variables.items():
             context.add_state_variable(name, var)
-        return context
-=======
-    def init_graph(self) -> Graph:
-        return self._init_graph
->>>>>>> 5b7465b4
+        return context