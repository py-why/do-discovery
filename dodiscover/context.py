from copy import copy, deepcopy
from typing import Any, Dict, Optional, Set, Union

import networkx as nx

from ._protocol import Graph
from .typing import Column


class Context:
    """Context of assumptions, domain knowledge and data.

    Parameters
    ----------
    variables : Optional[Set], optional
        Set of observed variables, by default None. If neither ``latents``,
        nor ``variables`` is set, then it is presumed that ``variables`` consists
        of the columns of ``data`` and ``latents`` is the empty set.
    latents : Optional[Set], optional
        Set of latent "unobserved" variables, by default None. If neither ``latents``,
        nor ``variables`` is set, then it is presumed that ``variables`` consists
        of the columns of ``data`` and ``latents`` is the empty set.
    init_graph : Optional[Graph], optional
        The graph to start with, by default None.
    included_edges : Optional[nx.Graph], optional
        Included edges without direction, by default None.
    excluded_edges : Optional[nx.Graph], optional
        Excluded edges without direction, by default None.

    Raises
    ------
    ValueError
        ``variables`` and ``latents`` if both set, should contain the set of
        all columns in ``data``.

    Notes
    -----
    Context is a data structure for storing assumptions, domain knowledge,
    priors and other structured contexts alongside the datasets. This class
    is used in conjunction with a discovery algorithm.

    Setting the a priori explicit direction of an edge is not supported yet.
    """

    _variables: Set[Column]
    _latents: Set[Column]
    _init_graph: Graph
    _included_edges: nx.Graph
    _excluded_edges: nx.Graph
    _state_variables: Dict[str, Any]

    def __init__(
        self,
        variables: Set[Column],
        latents: Set[Column],
        init_graph: Optional[Graph] = None,
        included_edges: Optional[Union[nx.Graph, nx.DiGraph]] = None,
        excluded_edges: Optional[Union[nx.Graph, nx.DiGraph]] = None,
        state_variables: Dict[str, Any] = None,
    ) -> None:
        # initialize the starting graph
        if init_graph is None:
            graph = nx.complete_graph(variables, create_using=nx.Graph)
        else:
            graph = init_graph
            if set(graph.nodes) != set(variables):
                raise ValueError(
                    f"The nodes within the initial graph, {graph.nodes}, "
                    f"do not match the nodes in the passed in data, {variables}."
                )

        # initialize set of fixed and included edges
        if included_edges is None:
            included_edges = nx.empty_graph(variables, create_using=nx.Graph)
        if excluded_edges is None:
            excluded_edges = nx.empty_graph(variables, create_using=nx.Graph)

        if state_variables is None:
            state_variables = dict()

        # set to class
<<<<<<< HEAD
=======
        self._state_variables = state_variables
        self._data = data
>>>>>>> 321b3a07
        self._variables = variables
        self._latents = latents
        self._init_graph = graph
        self._included_edges = included_edges
        self._excluded_edges = excluded_edges

    @property
    def included_edges(self) -> nx.Graph:
        return self._included_edges

    @property
    def excluded_edges(self) -> nx.Graph:
        return self._excluded_edges

    @property
    def init_graph(self) -> Graph:
        return self._init_graph

<<<<<<< HEAD
    @property
    def observed_variables(self) -> Set[Column]:
        return self._variables

    @property
    def latent_variables(self) -> Set[Column]:
        return self._latents
=======
    @init_graph.setter
    def init_graph(self, init_graph: Graph):
        self._init_graph = init_graph

    def add_state_variable(self, name: str, var: Any) -> None:
        """Add a state variable.

        Called by an algorithm to persist data objects that
        are used in intermediate steps.

        Parameters
        ----------
        name : str
            The name of the state variable.
        var : any
            Any state variable.
        """
        self._state_variables[name] = var

    def get_state_variable(self, name: str) -> Any:
        """Get a state variable.

        Parameters
        ----------
        name : str
            The name of the state variable.

        Returns
        -------
        state_var : Any
            The state variable.
        """
        if name not in self._state_variables:
            raise RuntimeError(f"{name} is not a state variable: {self._state_variables}")

        return self._state_variables[name]
>>>>>>> 321b3a07

    def copy(self):
        """Create a copy of the Context object.

        Performs a deep-copy when necessary.

        Returns
        -------
        context : Context
            A copy.
        """
        context = Context(
            variables=copy(self._variables),
            latents=copy(self._latents),
            init_graph=deepcopy(self._init_graph),
            included_edges=deepcopy(self._included_edges),
            excluded_edges=deepcopy(self._excluded_edges),
            state_variables=deepcopy(self._state_variables),
        )
        return context<|MERGE_RESOLUTION|>--- conflicted
+++ resolved
@@ -79,11 +79,7 @@
             state_variables = dict()
 
         # set to class
-<<<<<<< HEAD
-=======
         self._state_variables = state_variables
-        self._data = data
->>>>>>> 321b3a07
         self._variables = variables
         self._latents = latents
         self._init_graph = graph
@@ -102,7 +98,6 @@
     def init_graph(self) -> Graph:
         return self._init_graph
 
-<<<<<<< HEAD
     @property
     def observed_variables(self) -> Set[Column]:
         return self._variables
@@ -110,10 +105,6 @@
     @property
     def latent_variables(self) -> Set[Column]:
         return self._latents
-=======
-    @init_graph.setter
-    def init_graph(self, init_graph: Graph):
-        self._init_graph = init_graph
 
     def add_state_variable(self, name: str, var: Any) -> None:
         """Add a state variable.
@@ -147,7 +138,6 @@
             raise RuntimeError(f"{name} is not a state variable: {self._state_variables}")
 
         return self._state_variables[name]
->>>>>>> 321b3a07
 
     def copy(self):
         """Create a copy of the Context object.
