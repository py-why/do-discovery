--- conflicted
+++ resolved
@@ -570,11 +570,7 @@
 
 [[package]]
 name = "jsonschema"
-<<<<<<< HEAD
 version = "4.14.0"
-=======
-version = "4.13.0"
->>>>>>> b56a1066
 description = "An implementation of JSON Schema validation for Python"
 category = "dev"
 optional = false
@@ -1349,11 +1345,7 @@
 
 [[package]]
 name = "pygraphviz"
-<<<<<<< HEAD
 version = "1.10"
-=======
-version = "1.9"
->>>>>>> b56a1066
 description = "Python interface to Graphviz"
 category = "main"
 optional = true
@@ -2289,13 +2281,8 @@
     {file = "joblib-1.1.0.tar.gz", hash = "sha256:4158fcecd13733f8be669be0683b96ebdbbd38d23559f54dca7205aea1bf1e35"},
 ]
 jsonschema = [
-<<<<<<< HEAD
     {file = "jsonschema-4.14.0-py3-none-any.whl", hash = "sha256:9892b8d630a82990521a9ca630d3446bd316b5ad54dbe981338802787f3e0d2d"},
     {file = "jsonschema-4.14.0.tar.gz", hash = "sha256:15062f4cc6f591400cd528d2c355f2cfa6a57e44c820dc783aee5e23d36a831f"},
-=======
-    {file = "jsonschema-4.13.0-py3-none-any.whl", hash = "sha256:870a61bb45050b81103faf6a4be00a0a906e06636ffcf0b84f5a2e51faf901ff"},
-    {file = "jsonschema-4.13.0.tar.gz", hash = "sha256:3776512df4f53f74e6e28fe35717b5b223c1756875486984a31bc9165e7fc920"},
->>>>>>> b56a1066
 ]
 jupyter-client = [
     {file = "jupyter_client-7.3.4-py3-none-any.whl", hash = "sha256:17d74b0d0a7b24f1c8c527b24fcf4607c56bee542ffe8e3418e50b21e514b621"},
@@ -2868,11 +2855,7 @@
     {file = "Pygments-2.13.0.tar.gz", hash = "sha256:56a8508ae95f98e2b9bdf93a6be5ae3f7d8af858b43e02c5a2ff083726be40c1"},
 ]
 pygraphviz = [
-<<<<<<< HEAD
     {file = "pygraphviz-1.10.zip", hash = "sha256:457e093a888128903251a266a8cc16b4ba93f3f6334b3ebfed92c7471a74d867"},
-=======
-    {file = "pygraphviz-1.9.zip", hash = "sha256:fa18f7c6cea28341a4e466ed0cf05682b0a68288afe8dd7c9426782f7c1ae01c"},
->>>>>>> b56a1066
 ]
 pymdown-extensions = [
     {file = "pymdown-extensions-7.1.tar.gz", hash = "sha256:5bf93d1ccd8281948cd7c559eb363e59b179b5373478e8a7195cf4b78e3c11b6"},
